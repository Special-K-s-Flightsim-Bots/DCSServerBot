--- conflicted
+++ resolved
@@ -24,14 +24,6 @@
 
     from pywinauto.win32defines import SEE_MASK_NOCLOSEPROCESS, SW_HIDE, SW_SHOWMINNOACTIVE
 
-<<<<<<< HEAD
-API_URLS = [
-    'https://api4.ipify.org/',
-    'https://ipinfo.io/ip',
-    'https://www.trackip.net/ip',
-    'https://api4.my-ip.io/ip'  # they have an issue with their cert atm, hope they get it fixed
-]
-=======
     class SHELLEXECUTEINFO(ctypes.Structure):
         _fields_ = [
             ("cbSize", ctypes.c_ulong),
@@ -50,7 +42,6 @@
             ("hIcon", ctypes.c_void_p),
             ("hProcess", ctypes.c_void_p),
         ]
->>>>>>> 240dc988
 
 
 __all__ = [
