from __future__ import annotations

import asyncio
import inspect
import json
import os
import platform
import psycopg
import shutil
import sys

from contextlib import closing
from copy import deepcopy
from core import utils
<<<<<<< HEAD
from discord.ext import commands
from os import path
from shutil import copytree
from typing import Type, Optional, TYPE_CHECKING, Tuple
=======
from core.services.registry import ServiceRegistry
from discord import app_commands, Interaction
from discord.app_commands import locale_str
from discord.app_commands.commands import CommandCallback, GroupT, P, T
from discord.ext import commands, tasks
from discord.utils import MISSING, _shorten
from os import path
from pathlib import Path
from typing import Type, Optional, TYPE_CHECKING, Union, Any, Dict, Callable, List, Tuple

from .const import DEFAULT_TAG
>>>>>>> 44a1ebf3
from .listener import TEventListener

# ruamel YAML support
from ruamel.yaml import YAML
yaml = YAML()

if TYPE_CHECKING:
    from core import Server
    from services import DCSServerBot, ServiceBus

BACKUP_FOLDER = f'config/backup/{platform.node()}'

__all__ = [
    "BACKUP_FOLDER",
    "command",
    "Command",
    "Group",
    "Plugin",
    "PluginError",
    "PluginConflictError",
    "PluginRequiredError",
    "PluginConfigurationError",
    "PluginInstallationError"
]


def command(
    *,
    name: Union[str, locale_str] = MISSING,
    description: Union[str, locale_str] = MISSING,
    nsfw: bool = False,
    auto_locale_strings: bool = True,
    extras: Dict[Any, Any] = MISSING,
) -> Callable[[CommandCallback[GroupT, P, T]], Command[GroupT, P, T]]:
    """Creates an application command from a regular function.

    Parameters
    ------------
    name: :class:`str`
        The name of the application command. If not given, it defaults to a lower-case
        version of the callback name.
    description: :class:`str`
        The description of the application command. This shows up in the UI to describe
        the application command. If not given, it defaults to the first line of the docstring
        of the callback shortened to 100 characters.
    nsfw: :class:`bool`
        Whether the command is NSFW and should only work in NSFW channels. Defaults to ``False``.

        Due to a Discord limitation, this does not work on subcommands.
    auto_locale_strings: :class:`bool`
        If this is set to ``True``, then all translatable strings will implicitly
        be wrapped into :class:`locale_str` rather than :class:`str`. This could
        avoid some repetition and be more ergonomic for certain defaults such
        as default command names, command descriptions, and parameter names.
        Defaults to ``True``.
    extras: :class:`dict`
        A dictionary that can be used to store extraneous data.
        The library will not touch any values or keys within this dictionary.
    """

    def decorator(func: CommandCallback[GroupT, P, T]) -> Command[GroupT, P, T]:
        if not inspect.iscoroutinefunction(func):
            raise TypeError('command function must be a coroutine function')

        if description is MISSING:
            if func.__doc__ is None:
                desc = '…'
            else:
                desc = _shorten(func.__doc__)
        else:
            desc = description

        return Command(
            name=name if name is not MISSING else func.__name__,
            description=desc,
            callback=func,
            parent=None,
            nsfw=nsfw,
            auto_locale_strings=auto_locale_strings,
            extras=extras,
        )

    return decorator


class Command(app_commands.Command):

    def __init__(
        self,
        *,
        name: Union[str, locale_str],
        description: Union[str, locale_str],
        callback: CommandCallback[GroupT, P, T],
        nsfw: bool = False,
        parent: Optional[Group] = None,
        guild_ids: Optional[List[int]] = None,
        auto_locale_strings: bool = True,
        extras: Dict[Any, Any] = MISSING,
    ):
        super().__init__(name=name, description=description, callback=callback, nsfw=nsfw, parent=parent,
                         guild_ids=guild_ids, auto_locale_strings=auto_locale_strings, extras=extras)
        bot: DCSServerBot = ServiceRegistry.get("Bot").bot
        # remove node parameter from slash commands if only one node is there
        nodes = len(bot.node.all_nodes)
        if 'node' in self._params and nodes == 1:
            del self._params['node']
        # remove server parameter from slash commands if only one server is there
        num_servers = len(bot.servers)
        if 'server' in self._params and ((num_servers == 1 and nodes == 1) or not bot.locals.get('admin_channel')):
            del self._params['server']

    async def _do_call(self, interaction: Interaction, params: Dict[str, Any]) -> T:
        if 'node' in inspect.signature(self._callback).parameters and 'node' not in params:
            params['node'] = interaction.client.node
        if 'server' in inspect.signature(self._callback).parameters and 'server' not in params:
            server = await interaction.client.get_server(interaction)
            if not server:
                if len(interaction.client.servers) > 0:
                    await interaction.response.send_message(
                        'No server registered for this channel. '
                        'If the channel is correct, please try again in a bit, when the server has registered.',
                        ephemeral=True)
                    return
                else:
                    await interaction.response.send_message('No servers registered yet.', ephemeral=True)
                    return
            params['server'] = server
        return await super()._do_call(interaction=interaction, params=params)


class Group(app_commands.Group):

    def command(
        self,
        *,
        name: Union[str, locale_str] = MISSING,
        description: Union[str, locale_str] = MISSING,
        nsfw: bool = False,
        auto_locale_strings: bool = True,
        extras: Dict[Any, Any] = MISSING,
    ) -> Callable[[CommandCallback[GroupT, P, T]], Command[GroupT, P, T]]:
        """A decorator that creates an application command from a regular function under this group.

        Parameters
        ------------
        name: Union[:class:`str`, :class:`locale_str`]
            The name of the application command. If not given, it defaults to a lower-case
            version of the callback name.
        description: Union[:class:`str`, :class:`locale_str`]
            The description of the application command. This shows up in the UI to describe
            the application command. If not given, it defaults to the first line of the docstring
            of the callback shortened to 100 characters.
        nsfw: :class:`bool`
            Whether the command is NSFW and should only work in NSFW channels. Defaults to ``False``.
        auto_locale_strings: :class:`bool`
            If this is set to ``True``, then all translatable strings will implicitly
            be wrapped into :class:`locale_str` rather than :class:`str`. This could
            avoid some repetition and be more ergonomic for certain defaults such
            as default command names, command descriptions, and parameter names.
            Defaults to ``True``.
        extras: :class:`dict`
            A dictionary that can be used to store extraneous data.
            The library will not touch any values or keys within this dictionary.
        """

        def decorator(func: CommandCallback[GroupT, P, T]) -> Command[GroupT, P, T]:
            if not inspect.iscoroutinefunction(func):
                raise TypeError('command function must be a coroutine function')

            if description is MISSING:
                if func.__doc__ is None:
                    desc = '…'
                else:
                    desc = _shorten(func.__doc__)
            else:
                desc = description

            command = Command(
                name=name if name is not MISSING else func.__name__,
                description=desc,
                callback=func,
                nsfw=nsfw,
                parent=self,
                auto_locale_strings=auto_locale_strings,
                extras=extras,
            )
            self.add_command(command)
            return command

        return decorator


class Plugin(commands.Cog):

    def __init__(self, bot: DCSServerBot, eventlistener: Type[TEventListener] = None):
        super().__init__()
        self.plugin_name = type(self).__module__.split('.')[-2]
        self.plugin_version = getattr(sys.modules['plugins.' + self.plugin_name], '__version__')
        self.bot: DCSServerBot = bot
        self.bus: ServiceBus = ServiceRegistry.get("ServiceBus")
        self.log = self.bot.log
        self.pool = self.bot.pool
        self.loop = self.bot.loop
        self.locals = self.read_locals()
        if self.plugin_name != 'commands' and 'commands' in self.locals:
<<<<<<< HEAD
            self.change_commands(self.locals['commands'])
=======
            self._change_commands(self.locals['commands'], {x.name: x for x in self.get_app_commands()})
>>>>>>> 44a1ebf3
        self._config = dict[str, dict]()
        self.eventlistener: Type[TEventListener] = eventlistener(self) if eventlistener else None
        self.wait_for_on_ready.start()

    async def cog_load(self) -> None:
        await self.install()
        if self.eventlistener:
            self.bus.register_eventListener(self.eventlistener)
        self.log.info(f'  => {self.plugin_name.title()} loaded.')

    async def cog_unload(self) -> None:
        if self.eventlistener:
            await self.eventlistener.shutdown()
            self.bus.unregister_eventListener(self.eventlistener)
        # delete a possible configuration
        self._config.clear()
        self.log.info(f'  => {self.plugin_name.title()} unloaded.')

<<<<<<< HEAD
    def change_commands(self, cmds: dict) -> None:
        all_cmds = {x.name: x for x in self.get_commands()}
        for name, params in cmds.items():
            cmd: commands.Command = all_cmds.get(name)
            if not cmd:
                self.log.warning(f"{self.plugin_name}: {name} is not a command!")
                continue
            if 'roles' in params:
                for idx, check in enumerate(cmd.checks.copy()):
                    if 'has_role' in check.__qualname__:
                        cmd.checks.pop(idx)
                if len(params['roles']):
                    cmd.checks.append(utils.has_roles(params['roles'].copy()).predicate)
                del params['roles']
            if params:
                cmd.update(**params)

    @staticmethod
    def get_installed_version(plugin: str) -> Optional[str]:
        file = 'config/.plugins.json'
        if not os.path.exists(file):
            return None
        with open(file) as f:
            installed = json.load(f)
        return installed[plugin] if plugin in installed else None
=======
    def _change_commands(self, cmds: dict, all_cmds: dict, group: app_commands.commands.Group = None) -> None:
        for name, params in cmds.items():
            for cmd_name, cmd in self.__dict__.copy().items():
                if cmd_name == name and isinstance(cmd, Command):
                    if cmd.parent:
                        cmd.parent.remove_command(cmd.name)
                    if not params.get('enabled', True):
                        if not cmd.parent:
                            self.__cog_app_commands__.remove(cmd)
                        continue
                    if 'name' in params:
                        cmd.name = params['name']
                    if 'description' in params:
                        cmd.description = params['description']
                    if 'roles' in params:
                        for idx, check in enumerate(cmd.checks.copy()):
                            if 'has_role' in check.__qualname__:
                                cmd.remove_check(check)
                        if len(params['roles']):
                            cmd.add_check(utils.cmd_has_roles(params['roles'].copy()).predicate)
                    if cmd.parent:
                        cmd.parent.add_command(cmd)
>>>>>>> 44a1ebf3

    async def install(self) -> None:
        self._init_db()
        # create report directories for convenience
        source_path = f'./plugins/{self.plugin_name}/reports'
        if path.exists(source_path):
            target_path = f'./reports/{self.plugin_name}'
            if not path.exists(target_path):
                os.makedirs(target_path)

    def migrate(self, version: str) -> None:
        pass

    async def before_dcs_update(self) -> None:
        pass

    async def after_dcs_update(self) -> None:
        pass

    async def prune(self, conn: psycopg.Connection, *, days: int = -1, ucids: list[str] = None) -> None:
        pass

    def _init_db(self) -> None:
        with self.pool.connection() as conn:
            with conn.transaction():
                with closing(conn.cursor()) as cursor:
                    cursor.execute('SELECT version FROM plugins WHERE plugin = %s', (self.plugin_name,))
                    # first installation
                    if cursor.rowcount == 0:
                        tables_file = f'./plugins/{self.plugin_name}/db/tables.sql'
                        if path.exists(tables_file):
                            with open(tables_file) as tables_sql:
                                for query in tables_sql.readlines():
                                    self.log.debug(query.rstrip())
                                    cursor.execute(query.rstrip())
                        cursor.execute('INSERT INTO plugins (plugin, version) VALUES (%s, %s) ON CONFLICT (plugin) DO '
                                       'NOTHING', (self.plugin_name, self.plugin_version))
                        self.log.info(f'  => {self.plugin_name.title()} installed.')
                    else:
                        installed = cursor.fetchone()[0]
                        # old variant, to be migrated
                        if installed.startswith('v'):
                            installed = installed[1:]
                        while installed != self.plugin_version:
                            updates_file = f'./plugins/{self.plugin_name}/db/update_v{installed}.sql'
                            if path.exists(updates_file):
                                with open(updates_file) as updates_sql:
                                    for query in updates_sql.readlines():
                                        self.log.debug(query.rstrip())
                                        cursor.execute(query.rstrip())
                            if self.plugin_version == '3.0':
                                installed = self.plugin_version
                            else:
                                ver, rev = installed.split('.')
                                installed = ver + '.' + str(int(rev) + 1)
                            self.migrate(installed)
                            self.log.info(f'  => {self.plugin_name.title()} migrated to version {installed}.')
                        cursor.execute('UPDATE plugins SET version = %s WHERE plugin = %s',
                                       (self.plugin_version, self.plugin_name))

    @staticmethod
    def migrate_to_3(plugin_name: str):
        os.makedirs(BACKUP_FOLDER, exist_ok=True)
        old_file = f'config/{plugin_name}.json'
        new_file = f'config/plugins/{plugin_name}.yaml'
        with open(old_file, 'r') as infile:
            old = json.load(infile)
        if os.path.exists(new_file):
            new = yaml.load(Path(new_file).read_text(encoding='utf-8'))
            exists = True
        else:
            new = {}
            exists = False
        if 'configs' in old:
            for config in old['configs']:
                if 'installation' in config:
                    instance = config['installation']
                    new[instance] = config
                    del new[instance]['installation']
                elif not exists:
                    # we only overwrite the default on the master
                    new[DEFAULT_TAG] = config
            if 'commands' in old:
                new['commands'] = old['commands']
        else:
            new = old
        with open(new_file, 'w') as outfile:
            yaml.dump(new, outfile)
        shutil.move(old_file, BACKUP_FOLDER)

    def read_locals(self) -> dict:
        old_file = f'./config/{self.plugin_name}.json'
        new_file = f'./config/plugins/{self.plugin_name}.yaml'
        if path.exists(old_file):
            self.log.info('  => Migrating old JSON config format to YAML ...')
            self.migrate_to_3(self.plugin_name)
            self.log.info(f'  => Config file {old_file} migrated to {new_file}.')
        if path.exists(new_file):
            filename = new_file
        elif path.exists(f'./plugins/{self.plugin_name}/config/config.yaml'):
            filename = f'./plugins/{self.plugin_name}/config/config.yaml'
        else:
            return {}
        self.log.debug(f'  => Reading plugin configuration from {filename} ...')
<<<<<<< HEAD
        with open(filename, encoding='utf-8') as file:
            return json.load(file)

    # get default and specific configs to be merged in derived implementations
    def get_base_config(self, server: Server) -> Tuple[Optional[dict], Optional[dict]]:
        def filter_element(element: dict) -> dict:
            full = deepcopy(element)
            if 'terrains' in element:
                del full['terrains']
                for terrain in element['terrains'].keys():
                    if server.current_mission.map.casefold() == terrain.casefold():
                        return full | element['terrains'][terrain]
                return full
            elif 'missions' in element:
                del full['missions']
                for mission in element['missions'].keys():
                    if server.current_mission.map.casefold() == mission.casefold():
                        return full | element['missions'][mission]
                return full
            else:
                return element

        if 'configs' in self.locals:
            specific = default = None
            for element in self.locals['configs']:
                if not element.get('installation'):
                    default = deepcopy(filter_element(element))
                elif element['installation'] == server.installation:
                    specific = deepcopy(filter_element(element))
            return default, specific
        else:
            return None, None

    def get_config(self, server: Server, *, use_cache: Optional[bool] = True) -> Optional[dict]:
        if server.name not in self._config or not use_cache:
            default, specific = self.get_base_config(server)
            if default and not specific:
                self._config[server.name] = default
            elif specific and not default:
                self._config[server.name] = specific
            elif default and specific:
                self._config[server.name] = default | specific
            else:
                return None
        return self._config.get(server.name)
=======
        return yaml.load(Path(filename).read_text(encoding='utf-8'))

    # get default and specific configs to be merged in derived implementations
    def get_base_config(self, server: Server) -> Tuple[Optional[dict], Optional[dict]]:
        def get_theatre() -> Optional[str]:
            if server.current_mission:
                return server.current_mission.map
            else:
                return asyncio.run(server.get_current_mission_theatre())

        def get_mission() -> Optional[str]:
            if server.current_mission:
                return server.current_mission.name
            else:
                return os.path.basename(asyncio.run(server.get_current_mission_file()))[:-4]

        def filter_element(element: dict) -> dict:
            full = deepcopy(element)
            if 'terrains' in element:
                theatre = get_theatre()
                if not theatre:
                    return full
                del full['terrains']
                for _theatre in element['terrains'].keys():
                    if theatre.casefold() == _theatre.casefold():
                        return full | element['terrains'][_theatre]
                return full
            elif 'missions' in element:
                mission = get_mission()
                if not mission:
                    return full
                del full['missions']
                for _mission in element['missions'].keys():
                    if mission.casefold() == _mission.casefold():
                        return full | element['missions'][_mission]
                return full
            else:
                return element

        default = deepcopy(filter_element(self.locals.get(DEFAULT_TAG, {})))
        specific = deepcopy(filter_element(self.locals.get(server.instance.name, {})))
        return default, specific

    def get_config(self, server: Optional[Server] = None, *, plugin_name: Optional[str] = None,
                   use_cache: Optional[bool] = True) -> dict:
        # retrieve the config from another plugin
        if plugin_name:
            for plugin in self.bot.cogs.values():  # type: Plugin
                if plugin.plugin_name == plugin_name:
                    return plugin.get_config(server, use_cache=use_cache)
        if not server:
            return self.locals.get(DEFAULT_TAG, {})
        if server.instance.name not in self._config or not use_cache:
            default, specific = self.get_base_config(server)
            self._config[server.instance.name] = default | specific
        return self._config[server.instance.name]
>>>>>>> 44a1ebf3

    def rename(self, conn: psycopg.Connection, old_name: str, new_name: str) -> None:
        # this function has to be implemented in your own plugins, if a server rename takes place
        pass

    async def on_ready(self) -> None:
        pass

    @tasks.loop(count=1, reconnect=True)
    async def wait_for_on_ready(self):
        await self.on_ready()

    @wait_for_on_ready.before_loop
    async def before_on_ready(self):
        await self.bot.wait_until_ready()


class PluginError(Exception):
    pass


<<<<<<< HEAD
class PluginError(Exception):
    pass


=======
>>>>>>> 44a1ebf3
class PluginRequiredError(PluginError):
    def __init__(self, plugin: str):
        super().__init__(f'Required plugin "{plugin.title()}" is missing!')


class PluginConflictError(PluginError):
    def __init__(self, plugin1: str, plugin2: str):
        super().__init__(f'Plugin "{plugin1.title()}" conflicts with plugin "{plugin2.title()}"!')


class PluginConfigurationError(PluginError):
    def __init__(self, plugin: str, option: str):
        super().__init__(f'Option "{option}" missing in {plugin}.yaml!')


class PluginInstallationError(PluginError):
    def __init__(self, plugin: str, reason: str):
        super().__init__(f'Plugin "{plugin.title()}" could not be installed: {reason}')<|MERGE_RESOLUTION|>--- conflicted
+++ resolved
@@ -12,12 +12,6 @@
 from contextlib import closing
 from copy import deepcopy
 from core import utils
-<<<<<<< HEAD
-from discord.ext import commands
-from os import path
-from shutil import copytree
-from typing import Type, Optional, TYPE_CHECKING, Tuple
-=======
 from core.services.registry import ServiceRegistry
 from discord import app_commands, Interaction
 from discord.app_commands import locale_str
@@ -29,7 +23,6 @@
 from typing import Type, Optional, TYPE_CHECKING, Union, Any, Dict, Callable, List, Tuple
 
 from .const import DEFAULT_TAG
->>>>>>> 44a1ebf3
 from .listener import TEventListener
 
 # ruamel YAML support
@@ -235,11 +228,7 @@
         self.loop = self.bot.loop
         self.locals = self.read_locals()
         if self.plugin_name != 'commands' and 'commands' in self.locals:
-<<<<<<< HEAD
-            self.change_commands(self.locals['commands'])
-=======
             self._change_commands(self.locals['commands'], {x.name: x for x in self.get_app_commands()})
->>>>>>> 44a1ebf3
         self._config = dict[str, dict]()
         self.eventlistener: Type[TEventListener] = eventlistener(self) if eventlistener else None
         self.wait_for_on_ready.start()
@@ -258,33 +247,6 @@
         self._config.clear()
         self.log.info(f'  => {self.plugin_name.title()} unloaded.')
 
-<<<<<<< HEAD
-    def change_commands(self, cmds: dict) -> None:
-        all_cmds = {x.name: x for x in self.get_commands()}
-        for name, params in cmds.items():
-            cmd: commands.Command = all_cmds.get(name)
-            if not cmd:
-                self.log.warning(f"{self.plugin_name}: {name} is not a command!")
-                continue
-            if 'roles' in params:
-                for idx, check in enumerate(cmd.checks.copy()):
-                    if 'has_role' in check.__qualname__:
-                        cmd.checks.pop(idx)
-                if len(params['roles']):
-                    cmd.checks.append(utils.has_roles(params['roles'].copy()).predicate)
-                del params['roles']
-            if params:
-                cmd.update(**params)
-
-    @staticmethod
-    def get_installed_version(plugin: str) -> Optional[str]:
-        file = 'config/.plugins.json'
-        if not os.path.exists(file):
-            return None
-        with open(file) as f:
-            installed = json.load(f)
-        return installed[plugin] if plugin in installed else None
-=======
     def _change_commands(self, cmds: dict, all_cmds: dict, group: app_commands.commands.Group = None) -> None:
         for name, params in cmds.items():
             for cmd_name, cmd in self.__dict__.copy().items():
@@ -307,7 +269,6 @@
                             cmd.add_check(utils.cmd_has_roles(params['roles'].copy()).predicate)
                     if cmd.parent:
                         cmd.parent.add_command(cmd)
->>>>>>> 44a1ebf3
 
     async def install(self) -> None:
         self._init_db()
@@ -412,53 +373,6 @@
         else:
             return {}
         self.log.debug(f'  => Reading plugin configuration from {filename} ...')
-<<<<<<< HEAD
-        with open(filename, encoding='utf-8') as file:
-            return json.load(file)
-
-    # get default and specific configs to be merged in derived implementations
-    def get_base_config(self, server: Server) -> Tuple[Optional[dict], Optional[dict]]:
-        def filter_element(element: dict) -> dict:
-            full = deepcopy(element)
-            if 'terrains' in element:
-                del full['terrains']
-                for terrain in element['terrains'].keys():
-                    if server.current_mission.map.casefold() == terrain.casefold():
-                        return full | element['terrains'][terrain]
-                return full
-            elif 'missions' in element:
-                del full['missions']
-                for mission in element['missions'].keys():
-                    if server.current_mission.map.casefold() == mission.casefold():
-                        return full | element['missions'][mission]
-                return full
-            else:
-                return element
-
-        if 'configs' in self.locals:
-            specific = default = None
-            for element in self.locals['configs']:
-                if not element.get('installation'):
-                    default = deepcopy(filter_element(element))
-                elif element['installation'] == server.installation:
-                    specific = deepcopy(filter_element(element))
-            return default, specific
-        else:
-            return None, None
-
-    def get_config(self, server: Server, *, use_cache: Optional[bool] = True) -> Optional[dict]:
-        if server.name not in self._config or not use_cache:
-            default, specific = self.get_base_config(server)
-            if default and not specific:
-                self._config[server.name] = default
-            elif specific and not default:
-                self._config[server.name] = specific
-            elif default and specific:
-                self._config[server.name] = default | specific
-            else:
-                return None
-        return self._config.get(server.name)
-=======
         return yaml.load(Path(filename).read_text(encoding='utf-8'))
 
     # get default and specific configs to be merged in derived implementations
@@ -515,7 +429,6 @@
             default, specific = self.get_base_config(server)
             self._config[server.instance.name] = default | specific
         return self._config[server.instance.name]
->>>>>>> 44a1ebf3
 
     def rename(self, conn: psycopg.Connection, old_name: str, new_name: str) -> None:
         # this function has to be implemented in your own plugins, if a server rename takes place
@@ -537,13 +450,6 @@
     pass
 
 
-<<<<<<< HEAD
-class PluginError(Exception):
-    pass
-
-
-=======
->>>>>>> 44a1ebf3
 class PluginRequiredError(PluginError):
     def __init__(self, plugin: str):
         super().__init__(f'Required plugin "{plugin.title()}" is missing!')
