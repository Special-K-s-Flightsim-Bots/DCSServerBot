from enum import Enum

__all__ = [
    "Side",
    "Status",
    "Coalition",
    "Channel"
]


class Side(Enum):
    UNKNOWN = -1
    SPECTATOR = 0
    RED = 1
    BLUE = 2
    NEUTRAL = 3


class Status(Enum):
    UNREGISTERED = 'Unregistered'
    SHUTDOWN = 'Shutdown'
    RUNNING = 'Running'
    PAUSED = 'Paused'
    STOPPED = 'Stopped'
    LOADING = 'Loading'


class Coalition(Enum):
    ALL = 'all'
    RED = 'red'
    BLUE = 'blue'
    NEUTRAL = 'neutral'


class Channel(Enum):
<<<<<<< HEAD
    STATUS = 'STATUS_CHANNEL'
    ADMIN = 'ADMIN_CHANNEL'
    CHAT = 'CHAT_CHANNEL'
    EVENTS = 'EVENTS_CHANNEL'
    COALITION_BLUE_CHAT = 'COALITION_BLUE_CHANNEL'
    COALITION_RED_CHAT = 'COALITION_RED_CHANNEL'
    COALITION_BLUE_EVENTS = 'COALITION_BLUE_EVENTS'
    COALITION_RED_EVENTS = 'COALITION_RED_EVENTS'
=======
    STATUS = 'status'
    ADMIN = 'admin'
    CHAT = 'chat'
    EVENTS = 'events'
    COALITION_BLUE_CHAT = 'blue'
    COALITION_BLUE_EVENTS = 'blue_events'
    COALITION_RED_CHAT = 'red'
    COALITION_RED_EVENTS = 'red_events'
>>>>>>> 44a1ebf3
<|MERGE_RESOLUTION|>--- conflicted
+++ resolved
@@ -33,16 +33,6 @@
 
 
 class Channel(Enum):
-<<<<<<< HEAD
-    STATUS = 'STATUS_CHANNEL'
-    ADMIN = 'ADMIN_CHANNEL'
-    CHAT = 'CHAT_CHANNEL'
-    EVENTS = 'EVENTS_CHANNEL'
-    COALITION_BLUE_CHAT = 'COALITION_BLUE_CHANNEL'
-    COALITION_RED_CHAT = 'COALITION_RED_CHANNEL'
-    COALITION_BLUE_EVENTS = 'COALITION_BLUE_EVENTS'
-    COALITION_RED_EVENTS = 'COALITION_RED_EVENTS'
-=======
     STATUS = 'status'
     ADMIN = 'admin'
     CHAT = 'chat'
@@ -50,5 +40,4 @@
     COALITION_BLUE_CHAT = 'blue'
     COALITION_BLUE_EVENTS = 'blue_events'
     COALITION_RED_CHAT = 'red'
-    COALITION_RED_EVENTS = 'red_events'
->>>>>>> 44a1ebf3
+    COALITION_RED_EVENTS = 'red_events'