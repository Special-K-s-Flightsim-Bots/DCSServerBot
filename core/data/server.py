--- conflicted
+++ resolved
@@ -60,20 +60,6 @@
 
     def read_settings(self):
         self.log.debug(f'{self.path} changed, re-reading from disk.')
-<<<<<<< HEAD
-        self.clear()
-        try:
-            settings = luadata.read(self.path, encoding='utf-8')
-        except Exception as ex:
-            # TODO: DSMC workaround
-            self.log.debug(f"Exception while reading {self.path}:\n{ex}")
-            settings = utils.dsmc_parse_settings(self.path)
-            if not settings:
-                self.log.error("- Error while parsing serverSettings.lua!")
-                raise ex
-        self.update(settings)
-=======
->>>>>>> 6ed411ab
         self.mtime = os.path.getmtime(self.path)
         try:
             settings = luadata.read(self.path, encoding='utf-8')
