from __future__ import annotations

import os
from dataclasses import dataclass, field
from typing import Optional, TYPE_CHECKING

from core import DataObject
from ..const import SAVED_GAMES

if TYPE_CHECKING:
    from core import Server

__all__ = [
    "Instance",
    "InstanceBusyError"
]


class InstanceBusyError(Exception):
    def __init__(self):
        super().__init__("There is a server assigned to this instance atm.")


@dataclass
class Instance(DataObject):
    name: str
    locals: dict = field(repr=False, default_factory=dict)

    @property
    def home(self) -> str:
        return os.path.expandvars(self.locals.get('home', os.path.join(SAVED_GAMES, self.name)))

    @property
    def dcs_port(self) -> int:
        if self.server:
            return int(self.server.settings['port'])
        else:
            return int(self.locals.get('dcs_port', 10308))

    @property
    def webgui_port(self) -> int:
        return int(self.locals.get('webgui_port', 8088))
<<<<<<< HEAD

    @property
    def webrtc_port(self) -> int:
        return int(self.locals.get('webrtc_port', 10309))
=======
>>>>>>> 8f3f77f9

    @property
    def bot_port(self) -> int:
        return int(self.locals.get('bot_port', 6666))

    @property
    def extensions(self) -> dict:
        return self.locals.get('extensions', {})

    @property
    def configured_server(self) -> Optional[str]:
        return self.locals.get('server')

    @property
    def server_user(self) -> str:
        return self.locals.get('server_user', 'Admin')

    @property
    def server(self) -> Optional[Server]:
        raise NotImplemented()

    @server.setter
    def server(self, server: Optional[Server]):
        raise NotImplemented()

    def prepare(self):
        raise NotImplemented()<|MERGE_RESOLUTION|>--- conflicted
+++ resolved
@@ -40,13 +40,6 @@
     @property
     def webgui_port(self) -> int:
         return int(self.locals.get('webgui_port', 8088))
-<<<<<<< HEAD
-
-    @property
-    def webrtc_port(self) -> int:
-        return int(self.locals.get('webrtc_port', 10309))
-=======
->>>>>>> 8f3f77f9
 
     @property
     def bot_port(self) -> int:
