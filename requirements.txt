--- conflicted
+++ resolved
@@ -54,17 +54,6 @@
 
 # PSUtil: Cross-platform library to access system details and process utilities
 psutil==5.9.8
-<<<<<<< HEAD
-watchdog==3.0.0
-aiohttp==3.9.3
-aiofiles==23.2.1
-rich==13.7.0
-eyeD3==0.9.7
-certifi==2023.11.17
-fastapi==0.109.2
-uvicorn==0.27.0.post1
-python-multipart==0.0.7
-=======
 
 # PyArrow: Python library providing high-performance tools for doing analytics on Arrow-based columnar data
 pyarrow==15.0.0
@@ -76,7 +65,6 @@
 python-multipart==0.0.7
 
 # pywin32: Set of python extensions for Windows provided by Microsoft
->>>>>>> 7cbae4e3
 pypiwin32==223; sys_platform == 'win32'
 
 # Pywin32: Set of Python extensions for MS Windows
