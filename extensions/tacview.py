--- conflicted
+++ resolved
@@ -27,12 +27,6 @@
             self.check_log.start()
         return True
 
-<<<<<<< HEAD
-    async def shutdown(self) -> bool:
-        return await super().shutdown()
-
-=======
->>>>>>> ce6bd8d6
     def load_config(self) -> Optional[dict]:
         if self.server.options['plugins']:
             options = self.server.options['plugins']
