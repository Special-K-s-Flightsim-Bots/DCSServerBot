# agent.py
import asyncio
import const
import discord
import itertools
import json
import os
import pandas as pd
import platform
import psycopg2
import psycopg2.extras
import re
import sched
import socket
import socketserver
import subprocess
import typing
import utils
from concurrent.futures import ThreadPoolExecutor
from contextlib import closing, suppress
from datetime import timedelta, datetime
from discord.ext import commands, tasks


class Agent(commands.Cog):

    SIDE_UNKNOWN = -1
    SIDE_SPECTATOR = 0
    SIDE_RED = 1
    SIDE_BLUE = 2
    SIDE_NEUTRAL = 3

    PLAYER_SIDES = {
        SIDE_UNKNOWN: 'UNKNOWN',
        SIDE_SPECTATOR: 'SPECTATOR',
        SIDE_RED: 'RED',
        SIDE_BLUE: 'BLUE',
        SIDE_NEUTRAL: 'NEUTRAL'
    }

    STATUS_IMG = {
        'Loading': 'https://assets.digital.cabinet-office.gov.uk/media/559fbe48ed915d1592000048/traffic-light-amber.jpg',
        'Paused': 'https://assets.digital.cabinet-office.gov.uk/media/559fbe48ed915d1592000048/traffic-light-amber.jpg',
        'Running': 'https://assets.digital.cabinet-office.gov.uk/media/559fbe3e40f0b6156700004f/traffic-light-green.jpg',
        'Stopped': 'https://assets.digital.cabinet-office.gov.uk/media/559fbe1940f0b6156700004d/traffic-light-red.jpg',
        'Shutdown': 'https://assets.digital.cabinet-office.gov.uk/media/559fbe1940f0b6156700004d/traffic-light-red.jpg'
    }

    STATUS_EMOJI = {
        'Loading': '🔄',
        'Paused': '⏸️',
        'Running': '▶️',
        'Stopped': '⏹️'
    }

    SQL_EVENT_UPDATES = {
        'takeoff': 'UPDATE statistics SET takeoffs = takeoffs + 1 WHERE mission_id = %s AND player_ucid = %s AND hop_off IS NULL',
        'landing': 'UPDATE statistics SET landings = landings + 1 WHERE mission_id = %s AND player_ucid = %s AND hop_off IS NULL',
        'eject': 'UPDATE statistics SET ejections = ejections + 1 WHERE mission_id = %s AND player_ucid = %s AND hop_off IS NULL',
        'crash': 'UPDATE statistics SET crashes = crashes + 1 WHERE mission_id = %s AND player_ucid = %s AND hop_off IS NULL',
        'pilot_death': 'UPDATE statistics SET deaths = deaths + 1 WHERE mission_id = %s AND player_ucid = %s AND hop_off IS NULL',
        'pvp': 'UPDATE statistics SET kills = kills + 1, pvp = pvp + 1 WHERE mission_id = %s AND player_ucid = %s AND hop_off IS NULL',
        'teamkill': 'UPDATE statistics SET teamkills = teamkills + 1 WHERE mission_id = %s AND player_ucid = %s AND hop_off IS NULL',
        'kill_planes': 'UPDATE statistics SET kills = kills + 1, kills_planes = kills_planes + 1 WHERE mission_id = %s AND player_ucid = %s AND hop_off IS NULL',
        'kill_helicopters': 'UPDATE statistics SET kills = kills + 1, kills_helicopters = kills_helicopters + 1 WHERE mission_id = %s AND player_ucid = %s AND hop_off IS NULL',
        'kill_ships': 'UPDATE statistics SET kills = kills + 1, kills_ships = kills_ships + 1 WHERE mission_id = %s AND player_ucid = %s AND hop_off IS NULL',
        'kill_sams': 'UPDATE statistics SET kills = kills + 1, kills_sams = kills_sams + 1 WHERE mission_id = %s AND player_ucid = %s AND hop_off IS NULL',
        'kill_ground': 'UPDATE statistics SET kills = kills + 1, kills_ground = kills_ground + 1 WHERE mission_id = %s AND player_ucid = %s AND hop_off IS NULL',
        'teamdeath': 'UPDATE statistics SET deaths = deaths - 1 WHERE mission_id = %s AND player_ucid = %s AND hop_off IS NULL',
        'deaths_pvp': 'UPDATE statistics SET deaths_pvp = deaths_pvp + 1 WHERE mission_id = %s AND player_ucid = %s AND hop_off IS NULL',
        'deaths_planes': 'UPDATE statistics SET deaths_planes = deaths_planes + 1 WHERE mission_id = %s AND player_ucid = %s AND hop_off IS NULL',
        'deaths_helicopters': 'UPDATE statistics SET deaths_helicopters = deaths_helicopters + 1 WHERE mission_id = %s AND player_ucid = %s AND hop_off IS NULL',
        'deaths_ships': 'UPDATE statistics SET deaths_ships = deaths_ships + 1 WHERE mission_id = %s AND player_ucid = %s AND hop_off IS NULL',
        'deaths_sams': 'UPDATE statistics SET deaths_sams = deaths_sams + 1 WHERE mission_id = %s AND player_ucid = %s AND hop_off IS NULL',
        'deaths_ground': 'UPDATE statistics SET deaths_ground = deaths_ground + 1 WHERE mission_id = %s AND player_ucid = %s AND hop_off IS NULL'
    }

    EVENT_TEXTS = {
        'takeoff': '{} player {} took off from {}.',
        'landing': '{} player {} landed at {}.',
        'eject': '{} player {} ejected.',
        'crash': '{} player {} crashed.',
        'pilot_death': '{} player {} died.',
        'kill': '{} {} in {} killed {} {} in {} with {}.',
        'friendly_fire': '{} {} FRIENDLY FIRE onto {} with {}.'
    }

    COALITION = {
        1: 'Red',
        2: 'Blue'
    }

    UNIT_CATEGORY = {
        0: 'Airplanes',
        1: 'Helicopters',
        2: 'Ground Units',
        3: 'Ships',
        4: 'Structures',
        5: 'Unknown'
    }

    def __init__(self, bot):
        self.server = None
        self.bot = bot
        self.embeds = {}
        self.mission_stats = {}
        self.player_data = {}
        self.listeners = {}
        self.lock = asyncio.Lock()
        self.external_ip = None
        conn = self.bot.pool.getconn()
        try:
            with closing(conn.cursor(cursor_factory=psycopg2.extras.DictCursor)) as cursor:
                cursor.execute(
                    'SELECT server_name, host, port, chat_channel, status_channel, admin_channel, \'Unknown\' as status FROM servers WHERE agent_host = %s', (platform.node(), ))
                for row in cursor.fetchall():
                    self.bot.DCSServers[row['server_name']] = dict(row)
                    self.bot.DCSServers[row['server_name']]['embeds'] = {}
                    # Initialize statistics with true unless we get other information from the server
                    self.bot.DCSServers[row['server_name']]['statistics'] = True
                cursor.execute(
                    'SELECT server_name, embed_name, embed FROM message_persistence WHERE server_name IN (SELECT server_name FROM servers WHERE agent_host = %s)', (platform.node(), ))
                for row in cursor.fetchall():
                    self.bot.DCSServers[row['server_name']]['embeds'][row['embed_name']] = row['embed']
            self.bot.log.debug('{} server(s) read from database.'.format(len(self.bot.DCSServers)))
        except (Exception, psycopg2.DatabaseError) as error:
            self.bot.log.exception(error)
        finally:
            self.bot.pool.putconn(conn)
        self.loop = asyncio.get_event_loop()
        num_workers = len(self.bot.DCSServers) + 1
        self.executor = ThreadPoolExecutor(max_workers=num_workers)
        self.loop.create_task(self.handleUDPRequests())
        self.loop.create_task(self.init())

    def cog_unload(self):
        self.update_bot_status.cancel()
        self.update_mission_status.cancel()
        if self.server:
            self.server.shutdown()
            self.server.server_close()
        self.executor.shutdown(wait=True)

    async def init(self):
        await self.lock.acquire()
        try:
            self.external_ip = await utils.get_external_ip()
            for server_name, server in self.bot.DCSServers.items():
                installation = utils.findDCSInstallations(server['server_name'])[0]
                server['installation'] = installation
                channel = await self.bot.fetch_channel(server['status_channel'])
                self.embeds[server_name] = {}
                for embed_name, embed_id in server['embeds'].items():
                    with suppress(Exception):
                        self.embeds[server_name][embed_name] = await channel.fetch_message(embed_id)
                try:
                    # check for any registration updates (channels, etc)
                    await self.sendtoDCSSync(server, {"command": "registerDCSServer", "channel": -1})
                    # preload players list
                    await self.sendtoDCSSync(server, {"command": "getCurrentPlayers", "channel": server['status_channel']})
                except asyncio.TimeoutError:
                    if ('AUTOSTART_DCS' in self.bot.config[installation]) and (self.bot.config.getboolean(installation, 'AUTOSTART_DCS') is True):
                        self.start_dcs(installation)
                        server['status'] = 'Loading'
                    else:
                        server['status'] = 'Shutdown'
                finally:
                    if ('AUTOSTART_SRS' in self.bot.config[installation]) and (self.bot.config.getboolean(installation, 'AUTOSTART_SRS') is True):
                        if not utils.isOpen(self.bot.config[installation]['SRS_HOST'], self.bot.config[installation]['SRS_PORT']):
                            self.start_srs(installation)
        finally:
            self.lock.release()
        self.update_mission_status.start()
        self.update_bot_status.start()

    def do_scheduled_restart(self, server, method, restart_in_seconds=0):
        self.bot.log.debug('Scheduling restart for server {} in {} seconds.'.format(
            server['server_name'], restart_in_seconds))
        installation = server['installation']
        restart_warn_times = [int(x) for x in self.bot.config[installation]['RESTART_WARN_TIMES'].split(
            ',')] if 'RESTART_WARN_TIMES' in self.bot.config[installation] else []
        if len(restart_warn_times) > 0:
            if restart_in_seconds < max(restart_warn_times):
                restart_in_seconds = max(restart_warn_times)
        s = sched.scheduler()
        for warn_time in restart_warn_times:
            s.enter(restart_in_seconds - warn_time, 1, self.sendtoDCS, kwargs={
                'server': server,
                'message': {
                    'command': 'sendPopupMessage',
                    'message': self.bot.config[installation]['RESTART_WARN_TEXT'].format(warn_time),
                    'to': 'all'
                }
            })
        if method == 'restart':
            s.enter(restart_in_seconds, 1, self.sendtoDCS, kwargs={
                'server': server,
                'message': {
                    "command": "restartMission"
                }
            })
        elif method == 'rotate':
            s.enter(restart_in_seconds, 1, self.sendtoDCS, kwargs={
                    'server': server, 'message': {"command": "startNextMission"}})
        server['restartScheduler'] = s
        self.loop.run_in_executor(self.executor, s.run)

    def sendtoDCS(self, server, message):
        # As Lua does not support large numbers, convert them to strings
        for key, value in message.items():
            if type(value) == int:
                message[key] = str(value)
        msg = json.dumps(message)
        self.bot.log.debug('HOST->{}: {}'.format(server['server_name'], msg))
        dcs_socket = socket.socket(socket.AF_INET, socket.SOCK_DGRAM)
        dcs_socket.sendto(msg.encode('utf-8'), (server['host'], server['port']))

    def sendtoDCSSync(self, server, message, timeout=5):
        self.sendtoDCS(server, message)
        future = self.loop.create_future()
        try:
            listeners = self.listeners[message['command']]
        except KeyError:
            listeners = []
            self.listeners[message['command']] = listeners
        listeners.append((future, str(message['channel'])))
        return asyncio.wait_for(future, timeout)

    def get_channel(self, data, type='status_channel'):
        if int(data['channel']) == -1:
            return self.bot.get_channel(int(self.bot.DCSServers[data['server_name']][type]))
        else:
            return self.bot.get_channel(int(data['channel']))

    def find_discord_user(self, data):
        # check if we have the user already
        discord_id = -1
        conn = self.bot.pool.getconn()
        try:
            with closing(conn.cursor()) as cursor:
                cursor.execute('SELECT discord_id FROM players WHERE ucid = %s AND discord_id <> -1', (data['ucid'], ))
                result = cursor.fetchone()
                if result is not None:
                    discord_id = result[0]
        except (Exception, psycopg2.DatabaseError) as error:
            self.bot.log.exception(error)
        finally:
            self.bot.pool.putconn(conn)
        dcs_name = data['name']
        for member in self.bot.get_all_members():
            if (discord_id != -1) and (member.id == discord_id):
                return member
            if member.nick:
                if (dcs_name.lower() in member.nick.lower()) or (member.nick.lower() in dcs_name.lower()):
                    return member
            if (dcs_name.lower() in member.name.lower()) or (member.name.lower() in dcs_name.lower()):
                return member
        return None

    # TODO: cache that
    def getCurrentMissionID(self, server_name):
        id = -1
        conn = self.bot.pool.getconn()
        try:
            with closing(conn.cursor()) as cursor:
                cursor.execute(
                    'SELECT id FROM missions WHERE server_name = %s AND mission_end IS NULL', (server_name, ))
                if cursor.rowcount > 0:
                    id = cursor.fetchone()[0]
        except (Exception, psycopg2.DatabaseError) as error:
            self.bot.log.exception(error)
        finally:
            self.bot.pool.putconn(conn)
        return id

    # Display the list of active players
    async def displayPlayerList(self, data):
        players = self.player_data[data['server_name']]
        embed = discord.Embed(title='Active Players', color=discord.Color.blue())
        names = units = sides = '' if (len(players[players['active'] == True]) > 0) else '_ _'
        for idx, player in players[players['active'] == True].iterrows():
            side = player['side']
            names += player['name'] + '\n'
            units += (player['unit_type'] if (side != 0) else '_ _') + '\n'
            sides += self.PLAYER_SIDES[side] + '\n'
        embed.add_field(name='Name', value=names)
        embed.add_field(name='Unit', value=units)
        embed.add_field(name='Side', value=sides)
        await self.setEmbed(data, 'players_embed', embed)

    def updateMission(self, data):
        server = self.bot.DCSServers[data['server_name']]
        self.sendtoDCS(server, {"command": "getRunningMission", "channel": data['channel']})

    def updateBans(self, data=None):
        banList = []
        conn = self.bot.pool.getconn()
        try:
            with closing(conn.cursor(cursor_factory=psycopg2.extras.DictCursor)) as cursor:
                cursor.execute('SELECT ucid FROM bans')
                banList = [dict(row) for row in cursor.fetchall()]
        except (Exception, psycopg2.DatabaseError) as error:
            self.bot.log.exception(error)
        finally:
            self.bot.pool.putconn(conn)
        if data is not None:
            servers = [self.bot.DCSServers[data['server_name']]]
        else:
            servers = self.bot.DCSServers.values()
        for server in servers:
            for ban in banList:
                self.sendtoDCS(server, {"command": "ban", "ucid": ban['ucid'], "channel": server['status_channel']})

    async def setEmbed(self, data, embed_name, embed):
        server_name = data['server_name']
        message = self.embeds[server_name][embed_name] if (
            server_name in self.embeds and embed_name in self.embeds[server_name]) else None
        if message:
            try:
                await message.edit(embed=embed)
            except discord.errors.NotFound:
                message = None
        if not message:
            if server_name not in self.embeds:
                self.embeds[server_name] = {}
            message = await self.get_channel(data).send(embed=embed)
            self.embeds[server_name][embed_name] = message
            conn = self.bot.pool.getconn()
            try:
                with closing(conn.cursor()) as cursor:
                    cursor.execute('INSERT INTO message_persistence (server_name, embed_name, embed) VALUES (%s, %s, %s) ON CONFLICT (server_name, embed_name) DO UPDATE SET embed=%s', (
                        server_name, embed_name, message.id, message.id))
                    conn.commit()
            except (Exception, psycopg2.DatabaseError) as error:
                self.bot.log.exception(error)
                conn.rollback()
            finally:
                self.bot.pool.putconn(conn)

    def format_mission_embed(self, mission):
        server = self.bot.DCSServers[mission['server_name']]
        if 'serverSettings' not in server:
            self.bot.log.error('Can\'t format mission embed due to incomplete server data.')
            return None
        plugins = []
        embed = discord.Embed(title='{} [{}/{}]\n{}'.format(mission['server_name'],
                                                            mission['num_players'], server['serverSettings']['maxPlayers'],
                                                            ('"' + mission['current_mission'] + '"') if server['status'] in ['Running', 'Paused'] else ('_' + server['status'] + '_')),
                              color=discord.Color.blue())

        embed.set_thumbnail(url=self.STATUS_IMG[server['status']])
        embed.add_field(name='Map', value=mission['current_map'])
        embed.add_field(name='Server-IP / Port', value=server['serverSettings']
                        ['external_ip'] + ':' + str(server['serverSettings']['port']))
        if len(server['serverSettings']['password']) > 0:
            embed.add_field(name='Password', value=server['serverSettings']['password'])
        else:
            embed.add_field(name='Password', value='_ _')
        uptime = int(mission['mission_time'])
        embed.add_field(name='Runtime', value=str(timedelta(seconds=uptime)))
        if 'start_time' in mission:
            if mission['date']['Year'] >= 1970:
                date = datetime(mission['date']['Year'], mission['date']['Month'],
                                mission['date']['Day'], 0, 0).timestamp()
                real_time = date + mission['start_time'] + uptime
                value = str(datetime.fromtimestamp(real_time))
            else:
                value = '{}-{:02d}-{:02d} {}'.format(mission['date']['Year'], mission['date']['Month'],
                                                     mission['date']['Day'], timedelta(seconds=mission['start_time'] + uptime))
        else:
            value = '-'
        embed.add_field(name='Date/Time in Mission', value=value)
        embed.add_field(name='Avail. Slots',
                        value='🔹 {}  |  {} 🔸'.format(mission['num_slots_blue'] if 'num_slots_blue' in mission else '-', mission['num_slots_red'] if 'num_slots_red' in mission else '-'))
        embed.add_field(name='▬' * 25, value='_ _', inline=False)
        if 'weather' in mission:
            if 'clouds' in mission and 'preset' in mission['clouds']:
                embed.add_field(name='Preset', value=mission['clouds']['preset']['readableNameShort'])
            else:
                embed.add_field(name='Weather', value='Dynamic')
            weather = mission['weather']
            embed.add_field(name='Temperature', value=str(int(weather['season']['temperature'])) + ' °C')
            embed.add_field(name='QNH', value='{:.2f} inHg'.format(weather['qnh'] * const.MMHG_IN_INHG))
            embed.add_field(name='Wind', value='\u2002Ground: {}° / {} kts\n\u20026600 ft: {}° / {} kts\n26000 ft: {}° / {} kts'.format(
                int(weather['wind']['atGround']['dir'] + 180) % 360, int(weather['wind']['atGround']['speed']),
                int(weather['wind']['at2000']['dir'] + 180) % 360, int(weather['wind']['at2000']['speed']),
                int(weather['wind']['at8000']['dir'] + 180) % 360, int(weather['wind']['at8000']['speed'])))
            if 'clouds' in mission:
                if 'preset' in mission['clouds']:
                    embed.add_field(name='Cloudbase',
                                    value=f'{int(mission["clouds"]["base"] * const.METER_IN_FEET):,} ft')
                else:
                    embed.add_field(name='Clouds', value='Base:\u2002\u2002\u2002\u2002 {:,} ft\nDensity:\u2002\u2002 {}/10\nThickness: {:,} ft'.format(
                        int(mission['clouds']['base'] * const.METER_IN_FEET), mission['clouds']['density'], int(mission['clouds']['thickness'] * const.METER_IN_FEET)))
            else:
                embed.add_field(name='Clouds', value='n/a')
            visibility = weather['visibility']['distance']
            if weather['enable_fog'] is True:
                visibility = weather['fog']['visibility'] * const.METER_IN_FEET
            embed.add_field(name='Visibility', value=f'{int(visibility):,} ft')
            embed.add_field(name='▬' * 25, value='_ _', inline=False)
        if 'SRSSettings' in server:
            plugins.append('SRS')
            if 'EXTERNAL_AWACS_MODE' in server['SRSSettings'] and server['SRSSettings']['EXTERNAL_AWACS_MODE'] is True:
                value = '🔹 Pass: {}\n🔸 Pass: {}'.format(
                    server['SRSSettings']['EXTERNAL_AWACS_MODE_BLUE_PASSWORD'], server['SRSSettings']['EXTERNAL_AWACS_MODE_RED_PASSWORD'])
            else:
                value = '_ _'
            embed.add_field(name='SRS [{}]'.format(
                server['SRSSettings']['SERVER_SRS_PORT']), value=value)
        if 'lotAtcSettings' in server:
            plugins.append('LotAtc')
            embed.add_field(name='LotAtc [{}]'.format(server['lotAtcSettings']['port']), value='🔹 Pass: {}\n🔸 Pass: {}'.format(
                server['lotAtcSettings']['blue_password'], server['lotAtcSettings']['red_password']))
        if 'Tacview' in server['options']['plugins']:
            name = 'Tacview'
            if ('tacviewModuleEnabled' in server['options']['plugins']['Tacview'] and server['options']['plugins']['Tacview']['tacviewModuleEnabled'] is False) or ('tacviewFlightDataRecordingEnabled' in server['options']['plugins']['Tacview'] and server['options']['plugins']['Tacview']['tacviewFlightDataRecordingEnabled'] is False):
                value = 'disabled'
            else:
                plugins.append('Tacview')
                value = ''
                tacview = server['options']['plugins']['Tacview']
                if 'tacviewRealTimeTelemetryEnabled' in tacview and tacview['tacviewRealTimeTelemetryEnabled'] is True:
                    name += ' RT'
                    if 'tacviewRealTimeTelemetryPassword' in tacview and len(tacview['tacviewRealTimeTelemetryPassword']) > 0:
                        value += 'Password: {}\n'.format(tacview['tacviewRealTimeTelemetryPassword'])
                elif 'tacviewHostTelemetryPassword' in tacview and len(tacview['tacviewHostTelemetryPassword']) > 0:
                    value += 'Password: "{}"\n'.format(tacview['tacviewHostTelemetryPassword'])
                if 'tacviewRealTimeTelemetryPort' in tacview and len(tacview['tacviewRealTimeTelemetryPort']) > 0:
                    name += ' [{}]'.format(tacview['tacviewRealTimeTelemetryPort'])
                if 'tacviewRemoteControlEnabled' in tacview and tacview['tacviewRemoteControlEnabled'] is True:
                    value += '**Remote Ctrl [{}]**\n'.format(tacview['tacviewRemoteControlPort'])
                    if 'tacviewRemoteControlPassword' in tacview and len(tacview['tacviewRemoteControlPassword']) > 0:
                        value += 'Password: {}'.format(tacview['tacviewRemoteControlPassword'])
                if len(value) == 0:
                    value = 'enabled'
            embed.add_field(name=name, value=value)
        footer = '- Server is running DCS {}\n'.format(server['dcs_version'])
        if len(plugins) > 0:
            footer += '- The IP address of '
            if len(plugins) == 1:
                footer += plugins[0]
            else:
                footer += ', '.join(plugins[0:len(plugins) - 1]) + ' and ' + plugins[len(plugins) - 1]
            footer += ' is the same as the server.\n'
        if server['statistics'] is True:
            footer += '- Statistis are enabled for this server.'
        embed.set_footer(text=footer)
        return embed

    @commands.command(description='Lists the registered DCS servers')
    @utils.has_role('DCS')
    @commands.guild_only()
    async def servers(self, ctx):
        if len(self.bot.DCSServers) > 0:
            for server_name, server in self.bot.DCSServers.items():
                if server['status'] in ['Running', 'Paused']:
                    mission = await self.sendtoDCSSync(server, {"command": "getRunningMission", "channel": 0})
                    await ctx.send(embed=self.format_mission_embed(mission))
        else:
            await ctx.send('No server running on host {}'.format(platform.node()))

    @commands.command(description='Send a chat message to a running DCS instance', usage='<message>', hidden=True)
    @utils.has_role('DCS')
    @commands.guild_only()
    async def chat(self, ctx, *args):
        server = await utils.get_server(self, ctx)
        if server:
            self.sendtoDCS(server, {"command": "sendChatMessage", "channel": ctx.channel.id, "message": ' '.join(args),
                                    "from": ctx.message.author.display_name})

    @commands.command(description='Send a popup message to a running DCS instance', usage='<all|blue|red> <message>', hidden=True)
    @utils.has_role('DCS Admin')
    @commands.guild_only()
    async def popup(self, ctx, to, *args):
        server = await utils.get_server(self, ctx)
        if server:
            if to not in ['all', 'red', 'blue']:
                await ctx.send(f"Usage: {self.bot.config['BOT']['COMMAND_PREFIX']}popup all|red|blue <message>")
            elif server['status'] == 'Running':
                self.sendtoDCS(server, {"command": "sendPopupMessage", "channel": ctx.channel.id, "message": ' '.join(args),
                                        "from": ctx.message.author.display_name, "to": to.lower()})
                await ctx.send('Message sent.')
            else:
                await ctx.send(f"Mission is {server['status'].lower()}, message discarded.")

    @commands.command(description='Shows the active DCS mission', hidden=True)
    @utils.has_role('DCS Admin')
    @commands.guild_only()
    async def mission(self, ctx):
        server = await utils.get_server(self, ctx)
        if server:
            if int(server['status_channel']) != ctx.channel.id:
                mission = await self.sendtoDCSSync(server, {"command": "getRunningMission", "channel": 0})
                await ctx.send(embed=self.format_mission_embed(mission))
            else:
                await ctx.message.delete()
                self.sendtoDCS(server, {"command": "getRunningMission", "channel": ctx.channel.id})

    @commands.command(description='Shows briefing of the active DCS mission', aliases=['brief'])
    @utils.has_role('DCS')
    @commands.guild_only()
    async def briefing(self, ctx):
        server = await utils.get_server(self, ctx)
        if server:
            if server['status'] not in ['Stopped', 'Shutdown']:
                embed = await self.sendtoDCSSync(server, {"command": "getMissionDetails", "channel": ctx.message.id})
                await ctx.send(embed=embed)
            else:
                await ctx.send('There is currently no mission running on server "' + server['server_name'] + '"')

    @commands.command(description='Shows information of a specific airport', aliases=['weather', 'airport', 'airfield', 'ap'])
    @utils.has_role('DCS')
    @commands.guild_only()
    async def atis(self, ctx, *args):
        name = ' '.join(args)
        for server_name, server in self.bot.DCSServers.items():
            if server['status'] in ['Running', 'Paused']:
                for airbase in server['airbases']:
                    if (name.casefold() in airbase['name'].casefold()) or (name.upper() == airbase['code']):
                        data = await self.sendtoDCSSync(server, {"command": "getWeatherInfo", "channel": ctx.message.id, "lat": airbase['lat'], "lng": airbase['lng'], "alt": airbase['alt']})
                        embed = discord.Embed(
                            title=f'{server_name}\nReport for "{airbase["name"]}"', color=discord.Color.blue())
                        d, m, s, f = utils.DDtoDMS(airbase['lat'])
                        lat = ('N' if d > 0 else 'S') + '{:02d}°{:02d}\'{:02d}"'.format(int(abs(d)), int(m), int(s))
                        d, m, s, f = utils.DDtoDMS(airbase['lng'])
                        lng = ('E' if d > 0 else 'W') + '{:03d}°{:02d}\'{:02d}"'.format(int(abs(d)), int(m), int(s))
                        embed.add_field(name='Code', value=airbase['code'])
                        embed.add_field(name='Position', value=f'{lat}\n{lng}')
                        embed.add_field(name='Altitude', value='{} ft'.format(
                            int(airbase['alt'] * const.METER_IN_FEET)))
                        embed.add_field(name='▬' * 30, value='_ _', inline=False)
                        embed.add_field(name='Tower Frequencies', value='\n'.join(
                            '{:.3f} MHz'.format(x/1000000) for x in airbase['frequencyList']))
                        embed.add_field(name='Runways', value='\n'.join(airbase['runwayList']))
                        embed.add_field(name='Heading', value='{}°\n{}°'.format(
                            (airbase['rwy_heading'] + 180) % 360, airbase['rwy_heading']))
                        embed.add_field(name='▬' * 30, value='_ _', inline=False)
                        weather = data['weather']
                        embed.add_field(name='Active Runways', value='\n'.join(utils.getActiveRunways(
                            airbase['runwayList'], weather['wind']['atGround'])))
                        embed.add_field(name='Surface Wind', value='{}° @ {} kts'.format(int(weather['wind']['atGround']['dir'] + 180) % 360, int(
                            weather['wind']['atGround']['speed'])))
                        visibility = weather['visibility']['distance']
                        if weather['enable_fog'] is True:
                            visibility = weather['fog']['visibility']
                        embed.add_field(name='Visibility', value='{:,} m'.format(
                            int(visibility)) if visibility < 10000 else '10 km (+)')
                        if 'clouds' in data:
                            if 'preset' in data['clouds']:
                                readable_name = data['clouds']['preset']['readableName']
                                metar = readable_name[readable_name.find('METAR:') + 6:]
                                embed.add_field(name='Cloud Cover',
                                                value=re.sub(' ', lambda m, c=itertools.count(): m.group() if not next(c) % 2 else '\n', metar))
                            else:
                                embed.add_field(name='Clouds', value='Base:\u2002\u2002\u2002\u2002 {:,} ft\nThickness: {:,} ft'.format(
                                    int(data['clouds']['base'] * const.METER_IN_FEET + 0.5), int(data['clouds']['thickness'] * const.METER_IN_FEET + 0.5)))
                        else:
                            embed.add_field(name='Clouds', value='n/a')
                        embed.add_field(name='Temperature', value='{:.2f}° C'.format(data['temp']))
                        embed.add_field(name='QFE', value='{} hPa\n{:.2f} inHg\n{} mmHg'.format(
                            int(data['pressureHPA']), data['pressureIN'], int(data['pressureMM'])))
                        await ctx.send(embed=embed)
                        break

    @commands.command(description='List the current players on this server', hidden=True)
    @utils.has_role('DCS Admin')
    @commands.guild_only()
    async def players(self, ctx):
        server = await utils.get_server(self, ctx)
        if server:
            if int(server['status_channel']) != ctx.channel.id:
                await ctx.send('This command can only be used in the status channel.')
            else:
                await ctx.message.delete()
                self.sendtoDCS(server, {"command": "getCurrentPlayers", "channel": ctx.channel.id})

    @commands.command(description='Restarts the current active mission', usage='[delay] [message]')
    @utils.has_role('DCS Admin')
    @commands.guild_only()
    async def restart(self, ctx, delay: typing.Optional[int] = 120, *args):
        server = await utils.get_server(self, ctx)
        if server:
            msg = None
            if server['status'] not in ['Stopped', 'Shutdown']:
                if server['status'] == 'Running':
                    if delay > 0:
                        message = '!!! Server will be restarted in {} seconds !!!'.format(delay)
                    else:
                        message = '!!! Server will be restarted NOW !!!'
                    # have we got a message to present to the users?
                    if len(args):
                        message += ' Reason: {}'.format(' '.join(args))

                    if int(server['status_channel']) == ctx.channel.id:
                        await ctx.message.delete()
                    msg = await ctx.send('Restarting mission in {} seconds (warning users before)...'.format(delay))
                    self.sendtoDCS(server, {"command": "sendPopupMessage", "channel": ctx.channel.id, "message": message,
                                            "from": ctx.message.author.display_name, "to": "all"})
                    await asyncio.sleep(delay)
                await msg.delete()
                self.sendtoDCS(server, {"command": "restartMission", "channel": ctx.channel.id})
                msg = await ctx.send('Restart command sent. Mission will restart now.')
            else:
                msg = await ctx.send('There is currently no mission running on server "' + server['server_name'] + '"')
            if (msg is not None) and (int(server['status_channel']) == ctx.channel.id):
                await asyncio.sleep(5)
                await msg.delete()

    @commands.command(description='Lists the current configured missions')
    @utils.has_role('DCS Admin')
    @commands.guild_only()
    async def list(self, ctx):
        server = await utils.get_server(self, ctx)
        if server:
            with suppress(asyncio.TimeoutError):
                embed = await self.sendtoDCSSync(server, {"command": "listMissions", "channel": ctx.message.id})
                return await ctx.send(embed=embed)
            return await ctx.send('Server ' + server['server_name'] + ' is not running.')

    @commands.command(description='Starts a mission by ID', usage='<ID>', aliases=['load'])
    @utils.has_role('DCS Admin')
    @commands.guild_only()
    async def start(self, ctx, id):
        server = await utils.get_server(self, ctx)
        if server:
            self.sendtoDCS(server, {"command": "startMission", "id": id, "channel": ctx.channel.id})
            await ctx.send('Loading mission ' + id + ' ...')

    def start_dcs(self, installation):
        self.bot.log.debug('Launching DCS instance with: "{}\\bin\\dcs.exe" --server --norender -w {}'.format(
            os.path.expandvars(self.bot.config['DCS']['DCS_INSTALLATION']), installation))
        return subprocess.Popen(['dcs.exe', '--server', '--norender', '-w', installation], executable=os.path.expandvars(self.bot.config['DCS']['DCS_INSTALLATION']) + '\\bin\\dcs.exe')

    def start_srs(self, installation):
        self.bot.log.debug('Launching SRS server with: "{}\\SR-Server.exe" -cfg="{}"'.format(
            os.path.expandvars(self.bot.config['DCS']['SRS_INSTALLATION']), os.path.expandvars(self.bot.config[installation]['SRS_CONFIG'])))
        return subprocess.Popen(['SR-Server.exe', '-cfg={}'.format(os.path.expandvars(self.bot.config[installation]['SRS_CONFIG']))], executable=os.path.expandvars(self.bot.config['DCS']['SRS_INSTALLATION']) + '\\SR-Server.exe')

    @commands.command(description='Starts a DCS/DCS-SRS server')
    @utils.has_role('DCS Admin')
    @commands.guild_only()
    async def startup(self, ctx):
        server = await utils.get_server(self, ctx)
<<<<<<< HEAD
        if (server is not None):
            installation = utils.findDCSInstallations(server['server_name'])[0]
            if (server['status'] in ['Stopped', 'Shutdown']):
=======
        if server:
            installation = server['installation']
            if server['status'] in ['Stopped', 'Shutdown']:
>>>>>>> 4721c4c7
                await ctx.send('DCS server "{}" starting up ...'.format(server['server_name']))
                self.start_dcs(installation)
                server['status'] = 'Loading'
            else:
                await ctx.send('DCS server "{}" is already started.'.format(server['server_name']))
            if 'SRS_CONFIG' in self.bot.config[installation]:
                if not utils.isOpen(self.bot.config[installation]['SRS_HOST'], self.bot.config[installation]['SRS_PORT']):
                    if await utils.yn_question(self, ctx, 'Do you want to start the DCS-SRS server "{}"?'.format(server['server_name'])) is True:
                        await ctx.send('DCS-SRS server "{}" starting up ...'.format(server['server_name']))
                        self.start_srs(installation)
                else:
                    await ctx.send('DCS-SRS server "{}" is already started.'.format(server['server_name']))

    @commands.command(description='Shutdown a DCS/DCS-SRS server')
    @utils.has_role('DCS Admin')
    @commands.guild_only()
    async def shutdown(self, ctx):
        server = await utils.get_server(self, ctx)
        if server:
            installation = server['installation']
            if server['status'] in ['Unknown', 'Loading']:
                await ctx.send('Server is currently starting up. Please wait and try again.')
            elif server['status'] not in ['Stopped', 'Shutdown']:
                if await utils.yn_question(self, ctx, 'Do you want to shut down the DCS server "{}"?'.format(server['server_name'])) is True:
                    await ctx.send('Shutting down DCS server "{}" ...'.format(server['server_name']))
                    self.sendtoDCS(server, {"command": "shutdown", "channel": ctx.channel.id})
                    server['status'] = 'Shutdown'
            else:
                await ctx.send('DCS server {} is already shut down.'.format(server['server_name']))
            if 'SRS_CONFIG' in self.bot.config[installation]:
                if utils.isOpen(self.bot.config[installation]['SRS_HOST'], self.bot.config[installation]['SRS_PORT']):
                    if await utils.yn_question(self, ctx, 'Do you want to shut down the DCS-SRS server "{}"?'.format(server['server_name'])) is True:
                        p = utils.findProcess('SR-Server.exe', installation)
                        if p:
                            await ctx.send('Shutting down DCS-SRS server "{}" ...'.format(server['server_name']))
                            p.kill()
                        else:
                            await ctx.send('Shutdown of DCS-SRS server "{}" failed.'.format(server['server_name']))
                else:
                    await ctx.send('DCS-SRS server {} is already shut down.'.format(server['server_name']))

    @commands.command(description='Update a DCS Installation')
    @utils.has_role('DCS Admin')
    @commands.guild_only()
    async def update(self, ctx):
        server = await utils.get_server(self, ctx)
        if server:
            # check versions
            branch, old_version = utils.getInstalledVersion(self.bot.config['DCS']['DCS_INSTALLATION'])
            new_version = await utils.getLatestVersion(branch)
            if old_version == new_version:
                await ctx.send('Your installed version {} is the latest on branch {}.'.format(old_version, branch))
            else:
                servers = []
                for key, item in self.bot.DCSServers.items():
                    if item['status'] not in ['Stopped', 'Shutdown']:
                        servers.append(item)
                if len(servers):
                    if await utils.yn_question(self, ctx, 'Would you like me to stop the running servers and run the update?') is True:
                        for server in servers:
                            self.sendtoDCS(server, {"command": "shutdown", "channel": ctx.channel.id})
                            await ctx.send('Shutting down server "{}" ...'.format(server['server_name']))
                            server['status'] = 'Shutdown'
                    else:
                        return
                if await utils.yn_question(self, ctx, 'Would you like to update from version {} to {}?'.format(old_version, new_version)) is True:
                    self.bot.log.info('Updating DCS to the latest version.')
                    subprocess.Popen(['dcs_updater.exe', '--quiet', 'update'], executable=os.path.expandvars(
                        self.bot.config['DCS']['DCS_INSTALLATION']) + '\\bin\\dcs_updater.exe')
                    await ctx.send('Updating DCS to the latest version ...')

    @commands.command(description='Change the password of a DCS server')
    @utils.has_role('DCS Admin')
    @commands.guild_only()
    async def password(self, ctx):
        server = await utils.get_server(self, ctx)
        if server:
            if server['status'] == 'Shutdown':
                msg = await ctx.send('Please enter the new password: ')
                response = await self.bot.wait_for('message', timeout=300.0)
                password = response.content
                await msg.delete()
                await response.delete()
                utils.changeServerSettings(server['server_name'], 'password', password)
                await ctx.send('Password has been changed.')
            else:
                await ctx.send('Server "{}" has to be shut down to change the password.'.format(server['server_name']))

    @commands.command(description='Deletes a mission from the list', usage='<ID>', aliases=['del'])
    @utils.has_role('DCS Admin')
    @commands.guild_only()
    async def delete(self, ctx, id):
        server = await utils.get_server(self, ctx)
        if server:
            self.sendtoDCS(server, {"command": "deleteMission", "id": id, "channel": ctx.channel.id})
            await ctx.send('Mission {} deleted.'.format(id))

    @commands.command(description='Adds a mission to the list', usage='<path>')
    @utils.has_role('DCS Admin')
    @commands.guild_only()
    async def add(self, ctx, *path):
        server = await utils.get_server(self, ctx)
        file = None
        if server:
            if len(path) == 0:
                j = 0
                message = None
                data = await self.sendtoDCSSync(server, {"command": "listMizFiles", "channel": ctx.channel.id})
                files = data['missions']
                try:
                    while len(files) > 0:
                        embed = discord.Embed(title='Available Missions', color=discord.Color.blue())
                        ids = missions = ''
                        max_i = (len(files) % 5) if (len(files) - j * 5) < 5 else 5
                        for i in range(0, max_i):
                            ids += (chr(0x31 + i) + '\u20E3' + '\n')
                            missions += files[i+j*5] + '\n'
                        embed.add_field(name='ID', value=ids)
                        embed.add_field(name='Mission', value=missions)
                        embed.add_field(name='_ _', value='_ _')
                        embed.set_footer(text='Press a number to add the selected mission to the list.')
                        message = await ctx.send(embed=embed)
                        if j > 0:
                            await message.add_reaction('◀️')
                        for i in range(1, max_i + 1):
                            await message.add_reaction(chr(0x30 + i) + '\u20E3')
                        await message.add_reaction('⏹️')
                        if ((j + 1) * 5) < len(files):
                            await message.add_reaction('▶️')
                        react = await utils.wait_for_single_reaction(self, ctx, message)
                        await message.delete()
                        if react.emoji == '◀️':
                            j -= 1
                            message = None
                        elif react.emoji == '▶️':
                            j += 1
                            message = None
                        if react.emoji == '⏹️':
                            return
                        elif (len(react.emoji) > 1) and ord(react.emoji[0]) in range(0x31, 0x36):
                            file = files[(ord(react.emoji[0]) - 0x31) + j * 5]
                            break
                except asyncio.TimeoutError:
                    await message.delete()
            else:
                file = ' '.join(path)
            if file is not None:
                self.sendtoDCS(server, {"command": "addMission", "path": file, "channel": ctx.channel.id})
                await ctx.send('Mission {} added.'.format(file))
            else:
                await ctx.send('There is no file in the Missions directory of server {}.'.format(server['server_name']))

    @commands.command(description='Kick a user by ucid', usage='ucid>')
    @utils.has_role('DCS Admin')
    @commands.guild_only()
    async def kick(self, ctx, name, *args):
        server = await utils.get_server(self, ctx)
        if server:
            if len(args) > 0:
                reason = ' '.join(args)
            else:
                reason = 'n/a'
            self.sendtoDCS(server, {"command": "kick", "name": name, "reason": reason, "channel": ctx.channel.id})
            await ctx.send(f'User "{name}" kicked.')

    @commands.command(description='Bans a user by ucid or discord id', usage='<member / ucid>')
    @utils.has_role('DCS Admin')
    @commands.guild_only()
    async def ban(self, ctx, user, *args):
        if len(args) > 0:
            reason = ' '.join(args)
        else:
            reason = 'n/a'
        conn = self.bot.pool.getconn()
        try:
            with closing(conn.cursor()) as cursor:
                if user.startswith('<'):
                    discord_id = user.replace('<@!', '').replace('>', '')
                    # a player can have multiple ucids
                    cursor.execute('SELECT ucid FROM players WHERE discord_id = %s', (discord_id, ))
                    ucids = [row[0] for row in cursor.fetchall()]
                else:
                    # ban a specific ucid only
                    ucids = [user]
                for ucid in ucids:
                    for server in self.bot.DCSServers.values():
                        self.sendtoDCS(server, {"command": "ban", "ucid": ucid,
                                       "reason": reason, "channel": ctx.channel.id})
        except (Exception, psycopg2.DatabaseError) as error:
            self.bot.log.exception(error)
        finally:
            self.bot.pool.putconn(conn)

    @commands.command(description='Unbans a user by ucid or discord id', usage='<member / ucid>')
    @utils.has_role('DCS Admin')
    @commands.guild_only()
    async def unban(self, ctx, user):
        conn = self.bot.pool.getconn()
        try:
            with closing(conn.cursor()) as cursor:
                if user.startswith('<'):
                    discord_id = user.replace('<@!', '').replace('>', '')
                    # a player can have multiple ucids
                    cursor.execute('SELECT ucid FROM players WHERE discord_id = %s', (discord_id, ))
                    ucids = [row[0] for row in cursor.fetchall()]
                else:
                    # unban a specific ucid only
                    ucids = [user]
                for ucid in ucids:
                    for server in self.bot.DCSServers.values():
                        self.sendtoDCS(server, {"command": "unban", "ucid": ucid, "channel": ctx.channel.id})
        except (Exception, psycopg2.DatabaseError) as error:
            self.bot.log.exception(error)
        finally:
            self.bot.pool.putconn(conn)

    @commands.command(description='Unregisters the server from this instance')
    @utils.has_role('Admin')
    @commands.guild_only()
    async def unregister(self, ctx, node=platform.node()):
        server = await utils.get_server(self, ctx)
        if server:
            server_name = server['server_name']
            if server['status'] in ['Stopped', 'Shutdown']:
                if await utils.yn_question(self, ctx, 'Are you sure to unregister server "{}" from node "{}"?'.format(server_name, node)) is True:
                    self.embeds.pop(server_name)
                    await ctx.send('Server {} unregistered.'.format(server_name))
                else:
                    await ctx.send('Aborted.')
            else:
                await ctx.send('Please stop server "{}" before unregistering!'.format(server_name))

    @commands.command(description='Rename a server')
    @utils.has_role('Admin')
    @commands.guild_only()
    async def rename(self, ctx, *args):
        server = await utils.get_server(self, ctx)
        if server:
            oldname = server['server_name']
            newname = ' '.join(args)
            if server['status'] in ['Stopped', 'Shutdown']:
                conn = self.bot.pool.getconn()
                try:
                    if await utils.yn_question(self, ctx, 'Are you sure to rename server "{}" to "{}"?'.format(oldname, newname)) is True:
                        with closing(conn.cursor()) as cursor:
                            cursor.execute('UPDATE servers SET server_name = %s WHERE server_name = %s',
                                           (newname, oldname))
                            cursor.execute('UPDATE message_persistence SET server_name = %s WHERE server_name = %s',
                                           (newname, oldname))
                            cursor.execute('UPDATE missions SET server_name = %s WHERE server_name = %s',
                                           (newname, oldname))
                            conn.commit()
                        utils.changeServerSettings(server['server_name'], 'name', newname)
                        server['server_name'] = newname
                        self.embeds[newname] = self.embeds[oldname]
                        self.embeds.pop(oldname)
                        await ctx.send('Server has been renamed.')
                except (Exception, psycopg2.DatabaseError) as error:
                    self.bot.log.exception(error)
                    conn.rollback()
                finally:
                    self.bot.pool.putconn(conn)
            else:
                await ctx.send('Please stop server "{}" before renaming!'.format(oldname))

    @commands.command(description='Resets the statistics of a specific server')
    @utils.has_role('Admin')
    @commands.guild_only()
    async def reset(self, ctx):
        server = await utils.get_server(self, ctx)
        if server:
            server_name = server['server_name']
            if server['status'] in ['Stopped', 'Shutdown']:
                conn = self.bot.pool.getconn()
                try:
                    if await utils.yn_question(self, ctx, 'I\'m going to **DELETE ALL STATISTICS**\nof server "{}".\n\nAre you sure?'.format(server_name)) is True:
                        with closing(conn.cursor()) as cursor:
                            cursor.execute(
                                'DELETE FROM statistics WHERE mission_id in (SELECT id FROM missions WHERE server_name = %s)', (server_name, ))
                            cursor.execute('DELETE FROM missions WHERE server_name = %s', (server_name, ))
                            conn.commit()
                        await ctx.send('Statistics for server "{}" have been wiped.'.format(server_name))
                except (Exception, psycopg2.DatabaseError) as error:
                    self.bot.log.exception(error)
                    conn.rollback()
                finally:
                    self.bot.pool.putconn(conn)
            else:
                await ctx.send('Please stop server "{}" before deleteing the statistics!'.format(server_name))

    @commands.command(description='Pauses the current running mission')
    @utils.has_role('DCS Admin')
    @commands.guild_only()
    async def pause(self, ctx):
        server = await utils.get_server(self, ctx)
        if server:
            if server['status'] == 'Running':
                self.sendtoDCS(server, {"command": "pause", "channel": ctx.channel.id})
                await ctx.send('Server "{}" paused.'.format(server['server_name']))
            else:
                await ctx.send('Server "{}" is not running.'.format(server['server_name']))

    @commands.command(description='Unpauses the current running mission')
    @utils.has_role('DCS Admin')
    @commands.guild_only()
    async def unpause(self, ctx):
        server = await utils.get_server(self, ctx)
        if server:
            if server['status'] == 'Paused':
                self.sendtoDCS(server, {"command": "unpause", "channel": ctx.channel.id})
                await ctx.send('Server "{}" unpaused.'.format(server['server_name']))
            elif server['status'] == 'Running':
                await ctx.send('Server "{}" is already running.'.format(server['server_name']))
            elif server['status'] == 'Loading':
                await ctx.send('Server "{}" is still loading... please wait a bit and try again.'.format(server['server_name']))
            else:
                await ctx.send('Server "{}" is stopped or shut down. Please start the server first before unpausing.'.format(server['server_name']))

    @tasks.loop(minutes=5.0)
    async def update_mission_status(self):
        for server_name, server in self.bot.DCSServers.items():
            if server['status'] not in ['Loading', 'Stopped', 'Shutdown']:
                self.sendtoDCS(server, {"command": "getRunningMission",
                                        "channel": server['status_channel']})

    @tasks.loop(minutes=1.0)
    async def update_bot_status(self):
        for server_name, server in self.bot.DCSServers.items():
            if server['status'] in ['Loading', 'Stopped', 'Running', 'Paused']:
                await self.bot.change_presence(activity=discord.Game(self.STATUS_EMOJI[server['status']] + ' ' +
                                                                     re.sub(self.bot.config['FILTER']['SERVER_FILTER'],
                                                                            '', server_name).strip()))
                await asyncio.sleep(10)

    async def handleUDPRequests(self):

        class UDPListener(socketserver.BaseRequestHandler):

            # Return a player from the internal list
            def get_player(self, server_name, id):
                df = self.player_data[server_name]
                row = df[df['id'] == id]
                if not row.empty:
                    return df[df['id'] == id].to_dict('records')[0]
                else:
                    return None

            # Add or update a player from the internal list.
            def updatePlayer(self, data):
                # Player 1 is always inactive
                if data['id'] == 1:
                    data['active'] = False
                new_df = pd.DataFrame([data], columns=['id', 'name', 'active', 'side', 'slot',
                                      'sub_slot', 'ucid', 'unit_callsign', 'unit_name', 'unit_type'])
                new_df.set_index('id')
                if data['server_name'] not in self.player_data:
                    self.player_data[data['server_name']] = new_df
                else:
                    df = self.player_data[data['server_name']]
                    if len(df[df['id'] == data['id']]) == 1:
                        df.loc[df['id'] == data['id']] = new_df
                    else:
                        df = df.append(new_df)
                    self.player_data[data['server_name']] = df

            # We don't remove players for now, we just invalidate them
            # due to the fact that DCS still sends kill events or changeSlot events
            # when the user has already left the server.
            def removePlayer(self, data):
                df = self.player_data[data['server_name']]
                if data['command'] == 'onPlayerStop':
                    id = data['id']
                elif data['command'] == 'onGameEvent':
                    id = data['arg1']
                else:
                    self.bot.log.warning('removePlayer() received unknown event: ' + str(data))
                    return
                df.loc[df['id'] == id, 'active'] = False
                self.player_data[data['server_name']] = df

            async def sendMessage(data):
                return await self.get_channel(data, 'chat_channel' if (data['channel'] == '-1') else None).send(data['message'])

            async def sendEmbed(data):
                embed = discord.Embed(color=discord.Color.blue())
                if 'title' in data and len(data['title']) > 0:
                    embed.title = data['title']
                if 'description' in data and len(data['description']) > 0:
                    embed.description = data['description']
                if 'img' in data and len(data['img']) > 0:
                    embed.set_image(url=data['img'])
                if 'footer' in data and len(data['footer']) > 0:
                    embed.set_footer(text=data['footer'])
                if 'fields' in data:
                    for name, value in data['fields'].items():
                        embed.add_field(name=name, value=value)
                if 'id' in data and len(data['id']) > 0:
                    return await self.setEmbed(data, data['id'], embed)
                else:
                    return await self.get_channel(data, 'chat_channel' if (data['channel'] == '-1') else None).send(embed=embed)

            async def callback(data):
                server = self.bot.DCSServers[data['server_name']]
                if data['subcommand'] in ['startMission', 'restartMission', 'pause', 'shutdown']:
                    data['command'] = data['subcommand']
                    self.sendtoDCS(server, data)

            async def registerDCSServer(data):
                self.bot.log.debug('Registering DCS-Server ' + data['server_name'])
                # check for protocol incompatibilities
                if data['hook_version'] != self.bot.version:
                    self.bot.log.error(
                        'Server {} has wrong Hook version installed. Please update lua files and restart server. Registration ignored.'.format(data['server_name']))
                    return
                if data['status_channel'].isnumeric() is True:
                    SQL_INSERT = 'INSERT INTO servers (server_name, agent_host, host, port, chat_channel, status_channel, admin_channel) VALUES(%s, %s, %s, %s, %s, %s, %s) ON CONFLICT (server_name) DO UPDATE SET agent_host=%s, host=%s, port=%s, chat_channel=%s, status_channel=%s, admin_channel=%s'
                    SQL_SELECT = 'SELECT server_name, host, port, chat_channel, status_channel, admin_channel, \'Unknown\' as status FROM servers WHERE server_name = %s'
                    conn = self.bot.pool.getconn()
                    try:
                        with closing(conn.cursor(cursor_factory=psycopg2.extras.DictCursor)) as cursor:
                            cursor.execute(SQL_INSERT, (data['server_name'], platform.node(), data['host'], data['port'],
                                                        data['chat_channel'], data['status_channel'], data['admin_channel'],
                                                        platform.node(), data['host'], data['port'],
                                                        data['chat_channel'], data['status_channel'], data['admin_channel']))
                            cursor.execute(SQL_SELECT, (data['server_name'], ))
                            self.bot.DCSServers[data['server_name']] = dict(cursor.fetchone())
                            conn.commit()
                    except (Exception, psycopg2.DatabaseError) as error:
                        self.bot.log.exception(error)
                        conn.rollback()
                    finally:
                        self.bot.pool.putconn(conn)
                    # Store server configuration
                    server = self.bot.DCSServers[data['server_name']]
                    server['installation'] = utils.findDCSInstallations(data['server_name'])[0]
                    server['dcs_version'] = data['dcs_version']
                    server['statistics'] = data['statistics']
                    server['serverSettings'] = data['serverSettings']
                    server['serverSettings']['external_ip'] = self.external_ip
                    server['options'] = data['options']
                    server['airbases'] = data['airbases']
                    if 'SRSSettings' in data:
                        server['SRSSettings'] = data['SRSSettings']
                    if 'lotAtcSettings' in data:
                        server['lotAtcSettings'] = data['lotAtcSettings']
                    self.updateBans(data)
                    self.sendtoDCS(server, {"command": "getRunningMission", "channel": server['status_channel']})
                else:
                    self.bot.log.error(
                        'Configuration mismatch. Please check settings in DCSServerBotConfig.lua on server {}!'.format(data['server_name']))

            async def registerMissionHook(data):
                self.bot.log.debug('Active Mission is using the DCSServerBot Mission Hook.')
                self.bot.DCSServers[data['server_name']]['MissionHook'] = True

            async def getServerSettings(data):
                return data

            async def getRunningMission(data):
                if int(data['channel']) != 0:
                    server = self.bot.DCSServers[data['server_name']]
                    if 'pause' in data:
                        server['status'] = 'Paused' if data['pause'] is True else 'Running'
                    # check if we have to restart the mission
                    installation = server['installation']
                    if 'restartScheduler' not in server:
                        # check if a restart should be executed relative to mission start
                        if ('RESTART_MISSION_TIME' in self.bot.config[installation]) and (data['mission_time'] > int(self.bot.config[installation]['RESTART_MISSION_TIME']) * 60):
                            self.do_scheduled_restart(server, self.bot.config[installation]['RESTART_METHOD'])
                        elif 'RESTART_LOCAL_TIMES' in self.bot.config[installation]:
                            now = datetime.now()
                            times = []
                            for t in self.bot.config[installation]['RESTART_LOCAL_TIMES'].split(','):
                                d = datetime.strptime(t.strip(), '%H:%M')
                                check = now.replace(hour=d.hour, minute=d.minute)
                                if check.time() > now.time():
                                    times.insert(0, check)
                                    break
                                else:
                                    times.append(check + timedelta(days=1))
                            if len(times):
                                self.do_scheduled_restart(
                                    server, self.bot.config[installation]['RESTART_METHOD'], (times[0] - now).total_seconds())
                            else:
                                self.bot.log.warning(
                                    f'Configuration mismatch! RESTART_LOCAL_TIMES not set correctly for server {server["server_name"]}.')
                    embed = self.format_mission_embed(data)
                    if embed:
                        return await self.setEmbed(data, 'mission_embed', embed)
                    else:
                        return None
                else:
                    return data

            async def getCurrentPlayers(data):
                if int(data['channel']) != 0:
                    if data['server_name'] not in self.player_data:
                        self.player_data[data['server_name']] = pd.DataFrame(data['players'], columns=[
                            'id', 'name', 'active', 'side', 'slot', 'sub_slot', 'ucid', 'unit_callsign', 'unit_name', 'unit_type'])
                        self.player_data[data['server_name']].set_index('id')
                    await self.displayPlayerList(data)
                    # Close statistics for players that are no longer active
                    players = self.player_data[data['server_name']]
                    ucids = ', '.join(['"' + x + '"' for x in players[players['active'] == True]['ucid']])
                    if len(players) > 0:
                        conn = self.bot.pool.getconn()
                        try:
                            with closing(conn.cursor()) as cursor:
                                cursor.execute('UPDATE statistics SET hop_off = NOW() WHERE player_ucid NOT IN (%s) AND mission_id = %s',
                                               (ucids, self.getCurrentMissionID(data['server_name'])))
                                conn.commit()
                        except (Exception, psycopg2.DatabaseError) as error:
                            self.bot.log.exception(error)
                            conn.rollback()
                        finally:
                            self.bot.pool.putconn(conn)

                else:
                    return data

            async def listMissions(data):
                embed = discord.Embed(title='Mission List', color=discord.Color.blue())
                ids = active = missions = ''
                if len(data['missionList']) > 0:
                    for i in range(0, len(data['missionList'])):
                        ids += (chr(0x31 + i) + '\u20E3' + '\n')
                        active += ('Yes\n' if data['listStartIndex'] == (i + 1) else '_ _\n')
                        mission = data['missionList'][i]
                        missions += mission[(mission.rfind('\\') + 1):] + '\n'
                    embed.add_field(name='ID', value=ids)
                    embed.add_field(name='Active', value=active)
                    embed.add_field(name='Mission', value=missions)
                return embed

            async def getMissionDetails(data):
                if int(data['channel']) != 0:
                    embed = discord.Embed(title=data['current_mission'], color=discord.Color.blue())
                    embed.description = data['mission_description'][:2048]
                    return embed
                else:
                    return data

            async def listMizFiles(data):
                return data

            async def getWeatherInfo(data):
                return data

            async def onMissionLoadBegin(data):
                self.bot.DCSServers[data['server_name']]['status'] = 'Loading'
                self.player_data[data['server_name']] = pd.DataFrame(
                    columns=['id', 'name', 'active', 'side', 'slot', 'sub_slot', 'ucid', 'unit_callsign', 'unit_name', 'unit_type'])
                await UDPListener.getRunningMission(data)
                await self.displayPlayerList(data)

            async def onMissionLoadEnd(data):
                server = self.bot.DCSServers[data['server_name']]
                server['status'] = 'Paused'
                server['airbases'] = data['airbases']
                if self.bot.DCSServers[data['server_name']]['statistics'] is True:
                    SQL_CLOSE_STATISTICS = 'UPDATE statistics SET hop_off = NOW() WHERE mission_id IN (SELECT id FROM missions WHERE server_name = %s AND mission_end IS NULL) AND hop_off IS NULL'
                    SQL_CLOSE_MISSIONS = 'UPDATE missions SET mission_end = NOW() WHERE server_name = %s AND mission_end IS NULL'
                    SQL_START_MISSION = 'INSERT INTO missions (server_name, mission_name, mission_theatre) VALUES (%s, %s, %s)'
                    conn = self.bot.pool.getconn()
                    try:
                        with closing(conn.cursor()) as cursor:
                            cursor.execute(SQL_CLOSE_STATISTICS, (data['server_name'],))
                            cursor.execute(SQL_CLOSE_MISSIONS, (data['server_name'],))
                            cursor.execute(SQL_START_MISSION, (data['server_name'],
                                                               data['current_mission'], data['current_map']))
                            conn.commit()
                    except (Exception, psycopg2.DatabaseError) as error:
                        self.bot.log.exception(error)
                        conn.rollback()
                    finally:
                        self.bot.pool.putconn(conn)
                await UDPListener.getRunningMission(data)
                return None

            async def onSimulationStart(data):
                return None

            async def onSimulationStop(data):
                data['num_players'] = 0
                data['current_map'] = '-'
                data['mission_time'] = 0
                server = self.bot.DCSServers[data['server_name']]
                if server['status'] != 'Shutdown':
                    server['status'] = 'Stopped'
                await UDPListener.getRunningMission(data)
                if server['statistics'] is True:
                    conn = self.bot.pool.getconn()
                    try:
                        mission_id = self.getCurrentMissionID(data['server_name'])
                        with closing(conn.cursor()) as cursor:
                            cursor.execute('UPDATE statistics SET hop_off = NOW() WHERE mission_id = %s AND hop_off IS NULL',
                                           (mission_id, ))
                            cursor.execute('UPDATE missions SET mission_end = NOW() WHERE id = %s',
                                           (mission_id, ))
                            conn.commit()
                    except (Exception, psycopg2.DatabaseError) as error:
                        self.bot.log.exception(error)
                        conn.rollback()
                    finally:
                        self.bot.pool.putconn(conn)
                # stop all restart events
                if 'restartScheduler' in server:
                    s = server['restartScheduler']
                    for event in s.queue:
                        s.cancel(event)
                    del server['restartScheduler']

            async def onSimulationPause(data):
                self.bot.DCSServers[data['server_name']]['status'] = 'Paused'
                self.updateMission(data)

            async def onSimulationResume(data):
                self.bot.DCSServers[data['server_name']]['status'] = 'Running'
                self.updateMission(data)

            async def onPlayerConnect(data):
                if data['id'] != 1:
                    chat_channel = self.get_channel(data, 'chat_channel')
                    if chat_channel is not None:
                        await chat_channel.send('{} connected to server'.format(data['name']))

            async def onPlayerStart(data):
                if data['id'] != 1:
                    SQL_PLAYERS = 'INSERT INTO players (ucid, discord_id) VALUES (%s, %s) ON CONFLICT (ucid) DO UPDATE SET discord_id = %s WHERE players.discord_id = -1'
                    discord_user = self.find_discord_user(data)
                    discord_id = discord_user.id if discord_user else -1
                    if self.bot.DCSServers[data['server_name']]['statistics'] is True:
                        conn = self.bot.pool.getconn()
                        try:
                            with closing(conn.cursor()) as cursor:
                                cursor.execute(SQL_PLAYERS, (data['ucid'], discord_id, discord_id))
                                conn.commit()
                        except (Exception, psycopg2.DatabaseError) as error:
                            self.bot.log.exception(error)
                            conn.rollback()
                        finally:
                            self.bot.pool.putconn(conn)
                    server = self.bot.DCSServers[data['server_name']]
                    if discord_user is None:
                        self.sendtoDCS(server, {"command": "sendChatMessage", "message": self.bot.config['DCS']['GREETING_MESSAGE_UNKNOWN'].format(
                            data['name']), "to": data['id']})
                        # only warn for unknown users if it is a non-public server
                        if len(self.bot.DCSServers[data['server_name']]['serverSettings']['password']) > 0:
                            await self.get_channel(data, 'admin_channel').send('Player {} (ucid={}) can\'t be matched to a discord user.'.format(data['name'], data['ucid']))
                    else:
                        name = discord_user.nick if discord_user.nick else discord_user.name
                        self.sendtoDCS(server, {"command": "sendChatMessage", "message": self.bot.config['DCS']['GREETING_MESSAGE_MEMBERS'].format(
                            name, data['server_name']), "to": data['id']})
                    self.updateMission(data)
                    UDPListener.updatePlayer(self, data)
                    await self.displayPlayerList(data)
                return None

            async def onPlayerStop(data):
                UDPListener.removePlayer(self, data)
                await self.displayPlayerList(data)

            async def onPlayerChangeSlot(data):
                if 'side' in data:
                    SQL_CLOSE_STATISTICS = 'UPDATE statistics SET hop_off = NOW() WHERE mission_id = %s AND player_ucid = %s AND hop_off IS NULL'
                    SQL_INSERT_STATISTICS = 'INSERT INTO statistics (mission_id, player_ucid, slot) VALUES (%s, %s, %s) ON CONFLICT DO NOTHING'
                    player = UDPListener.get_player(self, data['server_name'], data['id'])
                    if self.bot.DCSServers[data['server_name']]['statistics'] is True:
                        conn = self.bot.pool.getconn()
                        try:
                            mission_id = self.getCurrentMissionID(data['server_name'])
                            with closing(conn.cursor()) as cursor:
                                cursor.execute(SQL_CLOSE_STATISTICS, (mission_id, data['ucid']))
                                if data['side'] != self.SIDE_SPECTATOR:
                                    cursor.execute(SQL_INSERT_STATISTICS, (mission_id, data['ucid'], data['unit_type']))
                                conn.commit()
                        except (Exception, psycopg2.DatabaseError) as error:
                            self.bot.log.exception(error)
                            conn.rollback()
                        finally:
                            self.bot.pool.putconn(conn)
                    if data['side'] != self.SIDE_SPECTATOR:
                        if player is not None:
                            chat_channel = self.get_channel(data, 'chat_channel')
                            if chat_channel is not None:
                                await chat_channel.send('{} player {} occupied {} {}'.format(
                                    self.PLAYER_SIDES[player['side'] if player['side'] != 0 else 3], data['name'],
                                    self.PLAYER_SIDES[data['side']], data['unit_type']))
                    elif player is not None:
                        chat_channel = self.get_channel(data, 'chat_channel')
                        if chat_channel is not None:
                            await chat_channel.send('{} player {} returned to Spectators'.format(
                                self.PLAYER_SIDES[player['side']], data['name']))
                    UDPListener.updatePlayer(self, data)
                    await self.displayPlayerList(data)
                return None

            async def onGameEvent(data):
                # make sure we don't accept game events before the bot is not set up correctly
                await self.lock.acquire()
                try:
                    if data['eventName'] == 'mission_end':
                        None
                    elif data['eventName'] in ['connect', 'change_slot']:  # these events are handled differently
                        return None
                    elif data['eventName'] == 'disconnect':
                        if data['arg1'] != 1:
                            player = UDPListener.get_player(self, data['server_name'], data['arg1'])
                            if self.bot.DCSServers[data['server_name']]['statistics'] is True:
                                conn = self.bot.pool.getconn()
                                try:
                                    with closing(conn.cursor()) as cursor:
                                        cursor.execute('UPDATE statistics SET hop_off = NOW() WHERE mission_id = %s AND player_ucid = %s AND hop_off IS NULL',
                                                       (self.getCurrentMissionID(data['server_name']), player['ucid']))
                                        conn.commit()
                                except (Exception, psycopg2.DatabaseError) as error:
                                    self.bot.log.exception(error)
                                    conn.rollback()
                                finally:
                                    self.bot.pool.putconn(conn)
                            chat_channel = self.get_channel(data, 'chat_channel')
                            if chat_channel is not None:
                                if player['side'] == self.SIDE_SPECTATOR:
                                    await chat_channel.send('Player {} disconnected'.format(player['name']))
                                else:
                                    await chat_channel.send('{} player {} disconnected'.format(
                                        self.PLAYER_SIDES[player['side']], player['name']))
                            self.updateMission(data)
                            UDPListener.removePlayer(self, data)
                            await self.displayPlayerList(data)
                    elif data['eventName'] == 'friendly_fire':
                        player1 = UDPListener.get_player(self, data['server_name'], data['arg1'])
                        if data['arg3'] != -1:
                            player2 = UDPListener.get_player(self, data['server_name'], data['arg3'])
                        else:
                            player2 = None
                        chat_channel = self.get_channel(data, 'chat_channel')
                        if chat_channel is not None:
                            await chat_channel.send(self.EVENT_TEXTS[data['eventName']].format(
                                self.PLAYER_SIDES[player1['side']], 'player ' + player1['name'],
                                ('player ' + player2['name']) if player2 is not None else 'AI',
                                data['arg2'] if (len(data['arg2']) > 0) else 'Cannon'))
                    elif data['eventName'] == 'kill':
                        if self.bot.DCSServers[data['server_name']]['statistics'] is True:
                            conn = self.bot.pool.getconn()
                            try:
                                with closing(conn.cursor()) as cursor:
                                    # Player is not an AI
                                    if data['arg1'] != -1:
                                        if data['arg4'] != -1:
                                            if data['arg1'] == data['arg4']:  # self kill
                                                kill_type = 'self_kill'
                                            elif data['arg3'] == data['arg6']:  # teamkills
                                                kill_type = 'teamkill'
                                            elif data['victimCategory'] in ['Planes', 'Helicopters']:  # pvp
                                                kill_type = 'pvp'
                                        elif data['victimCategory'] == 'Planes':
                                            kill_type = 'kill_planes'
                                        elif data['victimCategory'] == 'Helicopters':
                                            kill_type = 'kill_helicopters'
                                        elif data['victimCategory'] == 'Ships':
                                            kill_type = 'kill_ships'
                                        elif data['victimCategory'] == 'Air Defence':
                                            kill_type = 'kill_sams'
                                        elif data['victimCategory'] in ['Unarmed', 'Armor', 'Infantry' 'Fortification', 'Artillery', 'MissilesSS']:
                                            kill_type = 'kill_ground'
                                        else:
                                            kill_type = 'kill_other'  # Static objects
                                        # Update database
                                        player1 = UDPListener.get_player(self, data['server_name'], data['arg1'])
                                        if kill_type in self.SQL_EVENT_UPDATES.keys():
                                            cursor.execute(self.SQL_EVENT_UPDATES[kill_type],
                                                           (self.getCurrentMissionID(data['server_name']), player1['ucid']))
                                    else:
                                        player1 = None

                                    # Victim is not an AI
                                    if data['arg4'] != -1:
                                        if data['arg1'] != -1:
                                            if data['arg1'] == data['arg4']:  # self kill
                                                death_type = 'self_kill'
                                            elif data['arg3'] == data['arg6']:  # killed by team member - no death counted
                                                death_type = 'teamdeath'
                                            elif data['killerCategory'] in ['Planes', 'Helicopters']:  # pvp
                                                death_type = 'deaths_pvp'
                                        elif data['killerCategory'] == 'Planes':
                                            death_type = 'deaths_planes'
                                        elif data['killerCategory'] == 'Helicopters':
                                            death_type = 'deaths_helicopters'
                                        elif data['killerCategory'] == 'Ships':
                                            death_type = 'deaths_ships'
                                        elif data['killerCategory'] == 'Air Defence':
                                            death_type = 'deaths_sams'
                                        elif data['killerCategory'] in ['Armor', 'Infantry' 'Fortification', 'Artillery', 'MissilesSS']:
                                            death_type = 'deaths_ground'
                                        else:
                                            death_type = 'other'
                                        player2 = UDPListener.get_player(self, data['server_name'], data['arg4'])
                                        if death_type in self.SQL_EVENT_UPDATES.keys():
                                            cursor.execute(self.SQL_EVENT_UPDATES[death_type],
                                                           (self.getCurrentMissionID(data['server_name']), player2['ucid']))
                                    else:
                                        player2 = None
                                    conn.commit()
                                    chat_channel = self.get_channel(data, 'chat_channel')
                                    if chat_channel is not None:
                                        await chat_channel.send(self.EVENT_TEXTS[data['eventName']].format(
                                            self.PLAYER_SIDES[data['arg3']],
                                            ('player ' + player1['name']) if player1 is not None else 'AI',
                                            data['arg2'], self.PLAYER_SIDES[data['arg6']],
                                            ('player ' + player2['name']) if player2 is not None else 'AI',
                                            data['arg5'], data['arg7']))
                                    # report teamkills from unknown players to admins
                                    if (player1 is not None) and (kill_type == 'teamkill'):
                                        discord_user = self.find_discord_user(player1)
                                        if discord_user is None:
                                            await self.get_channel(data, 'admin_channel').send('Unknown player {} (ucid={}) is killing team members. Please investigate.'.format(player1['name'], player1['ucid']))
                            except (Exception, psycopg2.DatabaseError) as error:
                                self.bot.log.exception(error)
                                conn.rollback()
                            finally:
                                self.bot.pool.putconn(conn)
                    elif data['eventName'] in ['takeoff', 'landing', 'crash', 'eject', 'pilot_death']:
                        if data['arg1'] != -1:
                            player = UDPListener.get_player(self, data['server_name'], data['arg1'])
                            chat_channel = self.get_channel(data, 'chat_channel')
                            if chat_channel is not None:
                                if data['eventName'] in ['takeoff', 'landing']:
                                    await chat_channel.send(self.EVENT_TEXTS[data['eventName']].format(
                                        self.PLAYER_SIDES[player['side']], player['name'], data['arg3']))
                                else:
                                    await chat_channel.send(self.EVENT_TEXTS[data['eventName']].format(
                                        self.PLAYER_SIDES[player['side']], player['name']))
                            if data['eventName'] in self.SQL_EVENT_UPDATES.keys():
                                if self.bot.DCSServers[data['server_name']]['statistics'] is True:
                                    conn = self.bot.pool.getconn()
                                    try:
                                        with closing(conn.cursor()) as cursor:
                                            cursor.execute(self.SQL_EVENT_UPDATES[data['eventName']],
                                                           (self.getCurrentMissionID(data['server_name']), player['ucid']))
                                            conn.commit()
                                    except (Exception, psycopg2.DatabaseError) as error:
                                        self.bot.log.exception(error)
                                        conn.rollback()
                                    finally:
                                        self.bot.pool.putconn(conn)
                    else:
                        self.bot.log.debug('Unhandled event: ' + data['eventName'])
                finally:
                    self.lock.release()
                return None

            async def onChatMessage(data):
                chat_channel = self.get_channel(data, 'chat_channel')
                if chat_channel is not None:
                    if 'from_id' in data and data['from_id'] != 1 and len(data['message']) > 0:
                        return await chat_channel.send(data['from_name'] + ': ' + data['message'])
                return None

            async def displayMissionStats(data):
                if data['server_name'] in self.mission_stats:
                    stats = self.mission_stats[data['server_name']]
                    embed = discord.Embed(title='Mission Statistics', color=discord.Color.blue())
                    embed.add_field(name='▬▬▬▬▬▬ Current Situation ▬▬▬▬▬▬', value='_ _', inline=False)
                    embed.add_field(
                        name='_ _', value='Airbases / FARPs\nPlanes\nHelicopters\nGround Units\nShips\nStructures')
                    for coalition in ['Blue', 'Red']:
                        coalition_data = stats['coalitions'][coalition]
                        value = '{}\n'.format(len(coalition_data['airbases']))
                        for unit_type in ['Airplanes', 'Helicopters', 'Ground Units', 'Ships']:
                            value += '{}\n'.format(len(coalition_data['units'][unit_type])
                                                   if unit_type in coalition_data['units'] else 0)
                        value += '{}\n'.format(len(coalition_data['statics']))
                        embed.add_field(name=coalition, value=value)
                    embed.add_field(name='▬▬▬▬▬▬ Achievements ▬▬▬▬▬▬▬', value='_ _', inline=False)
                    embed.add_field(
                        name='_ _', value='Base Captures\nKilled Planes\nDowned Helicopters\nGround Shacks\nSunken Ships\nDemolished Structures')
                    for coalition in ['Blue', 'Red']:
                        value = ''
                        coalition_data = stats['coalitions'][coalition]
                        value += '{}\n'.format(coalition_data['captures'] if ('captures' in coalition_data) else 0)
                        if 'kills' in coalition_data:
                            for unit_type in ['Airplanes', 'Helicopters', 'Ground Units', 'Ships', 'Static']:
                                value += '{}\n'.format(coalition_data['kills'][unit_type]
                                                       if unit_type in coalition_data['kills'] else 0)
                        else:
                            value += '0\n' * 5
                        embed.add_field(name=coalition, value=value)
                    return await self.setEmbed(data, 'stats_embed', embed)

            async def enableMissionStats(data):
                self.mission_stats[data['server_name']] = data
                return await UDPListener.displayMissionStats(data)

            async def disableUserStats(data):
                SQL_DELETE_STATISTICS = 'DELETE FROM statistics WHERE mission_id = %s'
                SQL_DELETE_MISSION = 'DELETE FROM missions WHERE id = %s'
                self.bot.DCSServers[data['server_name']]['statistics'] = False
                conn = self.bot.pool.getconn()
                try:
                    mission_id = self.getCurrentMissionID(data['server_name'])
                    with closing(conn.cursor()) as cursor:
                        cursor.execute(SQL_DELETE_MISSION, (mission_id, ))
                        cursor.execute(SQL_DELETE_STATISTICS, (mission_id, ))
                        conn.commit()
                except (Exception, psycopg2.DatabaseError) as error:
                    self.bot.log.exception(error)
                    conn.rollback()
                finally:
                    self.bot.pool.putconn(conn)

            async def onMissionEvent(data):
                if data['server_name'] in self.mission_stats:
                    stats = self.mission_stats[data['server_name']]
                    update = False
                    if data['eventName'] == 'birth':
                        initiator = data['initiator']
                        if initiator is not None and len(initiator) > 0:
                            category = self.UNIT_CATEGORY[initiator['category']]
                            coalition = self.COALITION[initiator['coalition']]
                            unit_name = initiator['unit_name']
                            if initiator['type'] == 'UNIT':
                                if category not in stats['coalitions'][coalition]['units']:
                                    stats['coalitions'][coalition]['units'][category] = []
                                if unit_name not in stats['coalitions'][coalition]['units'][category]:
                                    stats['coalitions'][coalition]['units'][category].append(unit_name)
                            elif initiator['type'] == 'STATIC':
                                stats['coalitions'][coalition]['statics'].append(unit_name)
                            update = True
                    elif data['eventName'] == 'kill' and 'initiator' in data and len(data['initiator']) > 0:
                        killer = data['initiator']
                        victim = data['target']
                        if killer is not None and len(killer) > 0 and len(victim) > 0:
                            coalition = self.COALITION[killer['coalition']]
                            category = self.UNIT_CATEGORY[victim['category']]
                            if victim['type'] == 'UNIT':
                                if 'kills' not in stats['coalitions'][coalition]:
                                    stats['coalitions'][coalition]['kills'] = {}
                                if category not in stats['coalitions'][coalition]['kills']:
                                    stats['coalitions'][coalition]['kills'][category] = 1
                                else:
                                    stats['coalitions'][coalition]['kills'][category] += 1
                            elif victim['type'] == 'STATIC':
                                if 'kills' not in stats['coalitions'][coalition]:
                                    stats['coalitions'][coalition]['kills'] = {}
                                if 'Static' not in stats['coalitions'][coalition]['kills']:
                                    stats['coalitions'][coalition]['kills']['Static'] = 1
                                else:
                                    stats['coalitions'][coalition]['kills']['Static'] += 1
                    elif data['eventName'] in ['lost', 'dismiss'] and 'initiator' in data and len(data['initiator']) > 0:
                        initiator = data['initiator']
                        category = self.UNIT_CATEGORY[initiator['category']]
                        coalition = self.COALITION[initiator['coalition']]
                        unit_name = initiator['unit_name']
                        if initiator['type'] == 'UNIT':
                            if unit_name in stats['coalitions'][coalition]['units'][category]:
                                stats['coalitions'][coalition]['units'][category].remove(unit_name)
                        elif initiator['type'] == 'STATIC':
                            if unit_name in stats['coalitions'][coalition]['statics']:
                                stats['coalitions'][coalition]['statics'].remove(unit_name)
                        update = True
                    elif data['eventName'] == 'BaseCaptured':
                        win_coalition = self.COALITION[data['initiator']['coalition']]
                        lose_coalition = self.COALITION[(data['initiator']['coalition'] % 2) + 1]
                        name = data['place']['name']
                        # workaround for DCS BaseCapture-bug
                        if name in stats['coalitions'][win_coalition]['airbases']:
                            return None
                        stats['coalitions'][win_coalition]['airbases'].append(name)
                        if 'captures' not in stats['coalitions'][win_coalition]:
                            stats['coalitions'][win_coalition]['captures'] = 1
                        else:
                            stats['coalitions'][win_coalition]['captures'] += 1
                        message = '{} coalition has captured {}'.format(win_coalition.upper(), name)
                        if name in stats['coalitions'][lose_coalition]['airbases']:
                            stats['coalitions'][lose_coalition]['airbases'].remove(name)
                            message += ' from {} coalition'.format(lose_coalition.upper())
                        update = True
                        chat_channel = self.get_channel(data, 'chat_channel')
                        if chat_channel is not None:
                            await chat_channel.send(message)
                    if update:
                        return await UDPListener.displayMissionStats(data)
                    else:
                        return None

            def handle(s):
                dt = json.loads(s.request[0].strip())
                # ignore messages not containing server names
                if 'server_name' not in dt:
                    self.bot.log.warning('Message without server_name received: {}'.format(dt))
                    return
                # ignore any DCS events before the server is fully registered
                server_name = dt['server_name']
                self.bot.log.debug('{}->HOST: {}'.format(server_name, json.dumps(dt)))
                if (server_name in self.bot.DCSServers and self.bot.DCSServers[server_name]['status'] == 'Unknown' and
                        (dt['command'] not in ['registerDCSServer', 'onMissionLoadBegin', 'onMissionLoadEnd', 'getRunningMission'])):
                    self.bot.log.debug('Message discarded due to server startup.')
                    return
                try:
                    command = dt['command']
                    future = asyncio.run_coroutine_threadsafe(getattr(UDPListener, command)(dt), self.loop)
                    result = future.result()
                    if command.startswith('on') is False:
                        listeners = self.listeners.get(command)
                        if listeners:
                            removed = []
                            for i, (future, token) in enumerate(listeners):
                                if future.cancelled():
                                    removed.append(i)
                                    continue
                                if token == dt['channel']:
                                    # set result with call_soon_threadsafe as we are in a different thread
                                    self.loop.call_soon_threadsafe(future.set_result, result)
                                    removed.append(i)
                            if len(removed) == len(listeners):
                                self.listeners.pop(command)
                            else:
                                for idx in reversed(removed):
                                    del listeners[idx]
                except AttributeError as error:
                    self.bot.log.exception(error)
                    self.bot.log.warning('Method ' + dt['command'] + '() not implemented.')

        class MyThreadingUDPServer(socketserver.ThreadingUDPServer):
            def __init__(self, server_address, RequestHandlerClass):
                # enable reuse, in case the restart was too fast and the port was still in TIME_WAIT
                self.allow_reuse_address = True
                self.max_packet_size = 65504
                super().__init__(server_address, RequestHandlerClass)

        await self.lock.acquire()
        try:
            host = self.bot.config['BOT']['HOST']
            port = int(self.bot.config['BOT']['PORT'])
            self.server = MyThreadingUDPServer((host, port), UDPListener)
            self.loop.run_in_executor(self.executor, self.server.serve_forever)
            self.bot.log.debug('UDP listener started on interface {} port {} accepting commands.'.format(host, port))
        finally:
            self.lock.release()


def setup(bot):
    bot.add_cog(Agent(bot))<|MERGE_RESOLUTION|>--- conflicted
+++ resolved
@@ -642,15 +642,9 @@
     @commands.guild_only()
     async def startup(self, ctx):
         server = await utils.get_server(self, ctx)
-<<<<<<< HEAD
-        if (server is not None):
-            installation = utils.findDCSInstallations(server['server_name'])[0]
-            if (server['status'] in ['Stopped', 'Shutdown']):
-=======
         if server:
             installation = server['installation']
             if server['status'] in ['Stopped', 'Shutdown']:
->>>>>>> 4721c4c7
                 await ctx.send('DCS server "{}" starting up ...'.format(server['server_name']))
                 self.start_dcs(installation)
                 server['status'] = 'Loading'
