local base               = _G

local dcsbot             = base.dcsbot
local utils              = base.require("DCSServerBotUtils")
local Censorship         = base.require('censorship')
local textutil           = base.require('textutil')

dcsbot.banList           = dcsbot.banList or {}
dcsbot.locked            = dcsbot.locked or {}
dcsbot.userInfo          = dcsbot.userInfo or {}
dcsbot.red_slots         = dcsbot.red_slots or {}
dcsbot.blue_slots        = dcsbot.blue_slots or {}
dcsbot.whitelist         = dcsbot.whitelist or {}

local mission            = mission or {}
mission.last_landing     = {}
mission.last_change_slot = {}
mission.num_change_slots = {}
mission.last_collision   = {}
mission.last_victim      = {}

local SERVER_USER_ID     = 1

local default_names      = {
    'Player',
    'Joueur',
    'Spieler',
    'Игрок',
    'Jugador',
    '玩家',
    'Hráč',
    '플레이어',
    'User'
}

local function locate(table, value)
    for i = 1, #table do
        if textutil.Utf8ToUpperCase(table[i]) == textutil.Utf8ToUpperCase(value) then return true end
    end
    return false
end

-- escape every Lua‑pattern metacharacter
local function escapePat(str)
    return str:gsub("([%^%$%(%)%%%.%[%]%*%+%-%?])", "%%%1")
end

local function normalize(name)
    name = name:lower()

    ---------
    -- 1.  Leet → alpha (single‑char only)
    ---------
    local leet = {
        ["4"] = "a",
        ["@"] = "a",
        ["8"] = "b",
        ["|3"] = "b",
        ["3"] = "e",
        ["1"] = "i",
        ["!"] = "i",
        ["|"] = "i",
        ["0"] = "o",
        ["()"] = "o",
        ["$"] = "s",
        ["5"] = "s",
        ["7"] = "t",
        ["+"] = "t",
        ["2"] = "z",
        ["9"] = "g",
        ["6"] = "g",
    }

    -- Process longer keys first only if you *add* any multi‑char keys again
    for k, v in pairs(leet) do
        local pat = escapePat(k) -- literal pattern
        name = name:gsub(pat, v) -- replace
    end

    ---------
    -- 2.  Diacritics → ASCII
    ---------
    local diacritics = {
        ["á"] = "a",
        ["é"] = "e",
        ["í"] = "i",
        ["ó"] = "o",
        ["ú"] = "u",
        ["ä"] = "a",
        ["ë"] = "e",
        ["ï"] = "i",
        ["ö"] = "o",
        ["ü"] = "u",
        ["ñ"] = "n",
    }
    for k, v in pairs(diacritics) do
        name = name:gsub(k, v)
    end

    -- collapse accidental whitespace
    name = name:gsub("%s+", " "):match("^%s*(.-)%s*$")

    return name
end

local function isBanned(ucid)
    return dcsbot.banList[ucid] ~= nil
end

local function isLocked(ucid)
    return dcsbot.locked[ucid] ~= nil
end

function mission.onPlayerTryConnect(addr, name, ucid, _playerID)
    log.write('DCSServerBot', log.DEBUG, 'Mission: onPlayerTryConnect()')
    if dcsbot.params == nil then
        -- don't block players, if the bot is not up
        return
    end
    local config = dcsbot.params.mission
    -- check if the server is locked
    if dcsbot.server_locked then
        return false, config.messages.message_server_locked
    end
    -- check if players use default names
    if locate(default_names, name) then
        return false, config.messages.message_player_default_username
    end
    local name2 = name:gsub("[\r\n%z]", "")
    -- local name2 = name:gsub("[%c]", "")
    if name ~= name2 then
        return false, config.messages.message_player_username
    end
    -- check bans including the SMART ban system
    ipaddr = utils.getIP(addr)
    if isBanned(ucid) then
        if config.smart_bans then
            -- add their IP to the smart ban system
            dcsbot.banList[ipaddr] = ucid
        else
            log.write('DCSServerBot', log.DEBUG, 'Mission: Smart Bans disabled')
        end
        local msg = {
            command = 'onBanReject',
            name = name,
            ucid = ucid,
            ipaddr = ipaddr,
            reason = dcsbot.banList[ucid]
        }
        utils.sendBotTable(msg, config.channels.admin)
        return false, string.gsub(config.messages.message_ban, "{}", dcsbot.banList[ucid])
    elseif isBanned(ipaddr) and dcsbot.banList[dcsbot.banList[ipaddr]] then
        local old_ucid = dcsbot.banList[ipaddr]
        local msg = {
            command = 'onBanEvade',
            name = name,
            ucid = ucid,
            ipaddr = ipaddr,
            old_ucid = old_ucid,
            reason = dcsbot.banList[old_ucid]
        }
        utils.sendBotTable(msg, config.channels.admin)
        return false, string.gsub(config.messages.message_ban, "{}", dcsbot.banList[old_ucid])
        -- check if a player is temporarily locked
    elseif isLocked(ucid) then
        return false, config.messages.message_seat_locked
    end
    -- check if player uses profanity
    if config.profanity_filter and not dcsbot.whitelist[name] then
        name2 = normalize(name)
        if name2 ~= Censorship.censor(name2) then
            local msg = {
                command = 'onCensoredPlayerName',
                ucid = ucid,
                name = name
            }
            utils.sendBotTable(msg)
            if config.no_join_with_cursename then
                return false, config.messages.message_player_inappropriate_username
            end
        end
    end
end

function mission.onMissionLoadBegin()
    log.write('DCSServerBot', log.DEBUG, 'Mission: onMissionLoadBegin()')
    if dcsbot.registered == false then
        dcsbot.registerDCSServer()
    end
    if Sim.getCurrentMission() then
        local msg = {
            command = 'onMissionLoadBegin',
            current_mission = Sim.getMissionName(),
            current_map = Sim.getCurrentMission().mission.theatre,
            mission_time = 0
        }
        utils.sendBotTable(msg)
    end
end

function mission.onMissionLoadEnd()
    log.write('DCSServerBot', log.DEBUG, 'Mission: onMissionLoadEnd()')
    utils.loadScript('DCSServerBot.lua')
    utils.loadScript('mission/mission.lua')
    local msg = {
        command = 'onMissionLoadEnd',
        filename = Sim.getMissionFilename(),
        current_mission = Sim.getMissionName(),
        current_map = Sim.getCurrentMission().mission.theatre,
        mission_time = 0,
        start_time = Sim.getCurrentMission().mission.start_time,
        date = Sim.getCurrentMission().mission.date
    }

    num_slots_red = 0
    local availableSlots = Sim.getAvailableSlots("red")
    dcsbot.red_slots = {}
    if availableSlots ~= nil then
<<<<<<< HEAD
        for k, v in pairs(availableSlots) do
=======
        for _,v in pairs(availableSlots) do
>>>>>>> 9f7a14e3
            dcsbot.red_slots[v.unitId] = v
            num_slots_red = num_slots_red + 1
        end
    end

    num_slots_blue = 0
    availableSlots = Sim.getAvailableSlots("blue")
    dcsbot.blue_slots = {}
    if availableSlots ~= nil then
<<<<<<< HEAD
        for k, v in pairs(availableSlots) do
=======
        for _,v in pairs(availableSlots) do
>>>>>>> 9f7a14e3
            dcsbot.blue_slots[v.unitId] = v
            num_slots_blue = num_slots_blue + 1
        end
    end

    msg.num_slots_blue = num_slots_blue
    msg.num_slots_red = num_slots_red
    -- weather
    msg.weather = {}
    -- airbases
    msg.airbases = {}
    msg.dsmc_enabled = (base.HOOK ~= nil)
    -- clear any lockings
    dcsbot.server_locked = false
    dcsbot.locked = {}
    utils.sendBotTable(msg)
end

function mission.onPlayerConnect(id)
    log.write('DCSServerBot', log.DEBUG, 'Mission: onPlayerConnect()')
    if id == SERVER_USER_ID and dcsbot.registered == false then
        dcsbot.registerDCSServer()
    end
    local msg = {
        command = 'onPlayerConnect',
        id = id,
        name = net.get_player_info(id, 'name'),
        ucid = net.get_player_info(id, 'ucid'),
        ipaddr = utils.getIP(net.get_player_info(id, 'ipaddr')),
        side = 0
    }
    -- server user is never active
    if (msg.id == SERVER_USER_ID) then
        msg.active = false
    else
        msg.active = true
    end
    dcsbot.userInfo[msg.ucid] = dcsbot.userInfo[msg.ucid] or {}
    dcsbot.userInfo[msg.ucid].points = nil
    mission.num_change_slots[id] = 0
    utils.sendBotTable(msg)
end

function mission.onPlayerStart(id)
    log.write('DCSServerBot', log.DEBUG, 'Mission: onPlayerStart()')
    if id == SERVER_USER_ID and dcsbot.registered == false then
        dcsbot.registerDCSServer()
    end
    local msg = {
        command = 'onPlayerStart',
        id = id,
        ucid = net.get_player_info(id, 'ucid'),
        name = net.get_player_info(id, 'name'),
        ipaddr = utils.getIP(net.get_player_info(id, 'ipaddr')),
        side = 0,
        slot = -1,
        sub_slot = -1
    }
    -- server user is never active
    if (msg.id == SERVER_USER_ID) then
        msg.active = false
    else
        msg.active = true
    end
    utils.sendBotTable(msg)
end

function mission.onPlayerStop(id)
    log.write('DCSServerBot', log.DEBUG, 'Mission: onPlayerStop()')
    local msg = {
        command = 'onPlayerStop',
        id = id,
        ucid = net.get_player_info(id, 'ucid'),
        name = net.get_player_info(id, 'name'),
        active = false
    }
    utils.sendBotTable(msg)
end

function mission.onPlayerTryChangeSlot(id, side, slot)
    log.write('DCSServerBot', log.DEBUG, 'Mission: onPlayerTryChangeSlot()')
    local config = (dcsbot.params and dcsbot.params.mission) or {}
    local slot_spamming = config.slot_spamming

    -- check, if seat is locked
    local ucid = net.get_player_info(id, 'ucid')
    if side > 0 and isLocked(ucid) then
        log.write('DCSServerBot', log.DEBUG, 'Mission: Player locked.')
        net.send_chat_to(config.messages.message_seat_locked, id)
        return false
    end
    -- check slot spamming
    if mission.num_change_slots[id] == -1 then
        return false
    end
    if not slot_spamming or not tonumber(slot) or utils.isDynamic(slot) then
        return
    end
<<<<<<< HEAD
    if mission.last_change_slot[id] and mission.last_change_slot[id] > (os.clock() - tonumber(slot_spamming['check_time'] or 5)) then
        mission.num_change_slots[id] = mission.num_change_slots[id] + 1
        if mission.num_change_slots[id] > tonumber(slot_spamming['slot_changes'] or 5) then
            mission.num_change_slots[id] = -1
            net.kick(id, slot_spamming['message'])
=======
	if mission.last_change_slot[id] and mission.last_change_slot[id] > (os.clock() - tonumber(slot_spamming.check_time or 5)) then
		mission.num_change_slots[id] = mission.num_change_slots[id] + 1
		if mission.num_change_slots[id] > tonumber(slot_spamming.slot_changes or 5) then
            mission.num_change_slots[id] = -1
			net.kick(id, slot_spamming.message)
>>>>>>> 9f7a14e3
            name = net.get_player_info(id, 'name')
            local msg = {
                command = 'sendMessage',
                message = 'Player ' .. name .. ' (ucid=' .. ucid .. ') kicked for slot spamming!'
            }
<<<<<<< HEAD
            utils.sendBotTable(msg, config['channels']['admin'])
            return false
=======
            utils.sendBotTable(msg, config.channels.admin)
			return false
>>>>>>> 9f7a14e3
        end
    else
        mission.last_change_slot[id] = os.clock()
        mission.num_change_slots[id] = 0
    end
end

function mission.onPlayerChangeSlot(id)
    log.write('DCSServerBot', log.DEBUG, 'Mission: onPlayerChangeSlot()')
    local msg = {
        command = 'onPlayerChangeSlot',
        id = id,
        ucid = net.get_player_info(id, 'ucid'),
        name = net.get_player_info(id, 'name'),
        side = net.get_player_info(id, 'side'),
        active = true
    }
    msg.unit_type, msg.slot, msg.sub_slot = utils.getMulticrewAllParameters(id)
    msg.unit_name = Sim.getUnitProperty(msg.slot, Sim.UNIT_NAME)
    msg.group_name = Sim.getUnitProperty(msg.slot, Sim.UNIT_GROUPNAME)
    msg.group_id = Sim.getUnitProperty(msg.slot, Sim.UNIT_GROUP_MISSION_ID)
    msg.unit_callsign = Sim.getUnitProperty(msg.slot, Sim.UNIT_CALLSIGN)
    msg.unit_display_name = Sim.getUnitTypeAttribute(Sim.getUnitType(msg.slot), "DisplayName")

    -- DCS MC bug workaround
    if msg.sub_slot > 0 then
        if dcsbot.blue_slots[net.get_player_info(id, 'slot')] ~= nil then
            msg.side = 2
        elseif dcsbot.red_slots[net.get_player_info(id, 'slot')] ~= nil then
            msg.side = 1
        end
    end
    utils.sendBotTable(msg)
end

function mission.onSimulationStart()
    log.write('DCSServerBot', log.DEBUG, 'Mission: onSimulationStart()')
    local msg = {
        command = 'onSimulationStart'
    }
    utils.sendBotTable(msg)
end

function mission.onSimulationStop()
    log.write('DCSServerBot', log.DEBUG, 'Mission: onSimulationStop()')
    dcsbot.registered = false
    local msg = {
        command = 'onSimulationStop'
    }
    utils.sendBotTable(msg)
end

function mission.onSimulationPause()
    log.write('DCSServerBot', log.DEBUG, 'Mission: onSimulationPause()')
    local msg = {
        command = 'onSimulationPause'
    }
    utils.sendBotTable(msg)
end

function mission.onSimulationResume()
    log.write('DCSServerBot', log.DEBUG, 'Mission: onSimulationResume()')
    local msg = {
        command = 'onSimulationResume'
    }
    utils.sendBotTable(msg)
end

local function handleTakeoffLanding(arg1)
    if utils.isWithinInterval(mission.last_change_slot[arg1], 20) then
        return false
    end
    if utils.isWithinInterval(mission.last_landing[arg1], 30) then
        return false
    else
        mission.last_landing[arg1] = os.clock()
    end
end

local eventHandlers = {
    change_slot = function(arg1)
        mission.last_change_slot[arg1] = os.clock()
        log.write('DCSServerBot', log.DEBUG, 'Mission: change_slot(' .. arg1 .. ') = ' .. mission.last_change_slot[arg1])
    end,
    takeoff = handleTakeoffLanding,
    landing = handleTakeoffLanding,
    friendly_fire = function(arg1, arg2, arg3)
        local _unit_type, slot, _sub_slot = utils.getMulticrewAllParameters(arg1)
        local display_name = Sim.getUnitTypeAttribute(Sim.getUnitType(slot), "DisplayName")
        -- do we have collisions (weapon == unit name)
        if display_name == arg2 then
            -- ignore "spawn on top"
            if utils.isWithinInterval(mission.last_change_slot[arg1], 60) or utils.isWithinInterval(mission.last_change_slot[arg3], 60) then
                return false
            end
            -- ignore multiple collisions that happened in-between 10s
            if ((utils.isWithinInterval(mission.last_collision[arg1], 10) and mission.last_victim[arg1] == arg3)) or ((utils.isWithinInterval(mission.last_collision[arg3], 10) and mission.last_victim[arg3] == arg1)) then
                return false
            else
                mission.last_collision[arg1] = os.clock()
                mission.last_collision[arg3] = os.clock()
                mission.last_victim[arg1] = arg3
                mission.last_victim[arg3] = arg1
            end
        end
    end,
<<<<<<< HEAD
    kill = function(arg1, arg2, arg3, arg4, arg5, arg6, arg7)
        unit_type, slot, sub_slot = utils.getMulticrewAllParameters(arg1)
        display_name = Sim.getUnitTypeAttribute(Sim.getUnitType(slot), "DisplayName")
=======
    kill = function(arg1, _arg2, arg3, _arg4, _arg5, _arg6, arg7)
        local _unit_type, slot, _sub_slot = utils.getMulticrewAllParameters(arg1)
        local display_name = Sim.getUnitTypeAttribute(Sim.getUnitType(slot), "DisplayName")
>>>>>>> 9f7a14e3
        -- do we have collision kill (weapon == unit name)
        if display_name == arg7 then
            -- ignore "spawn on top"
            if utils.isWithinInterval(mission.last_change_slot[arg1], 60) or utils.isWithinInterval(mission.last_change_slot[arg3], 60) then
                return false
            end
        end
    end
}

function mission.onGameEvent(eventName, arg1, arg2, arg3, arg4, arg5, arg6, arg7)
    log.write('DCSServerBot', log.DEBUG, 'Mission: onGameEvent(' .. eventName .. ')')
    -- Call the appropriate handler based on the eventName
    if eventHandlers[eventName] then
<<<<<<< HEAD
        result = eventHandlers[eventName](arg1, arg2, arg3, arg4, arg5, arg6, arg7)
=======
        local result = eventHandlers[eventName](arg1,arg2,arg3,arg4,arg5,arg6,arg7)
>>>>>>> 9f7a14e3
        if result == false then
            return
        end
    end

    local msg = {
        command = 'onGameEvent',
        eventName = eventName,
        arg1 = arg1,
        arg2 = arg2,
        arg3 = arg3,
        arg4 = arg4,
        arg5 = arg5,
        arg6 = arg6,
        arg7 = arg7
    }
    if eventName == 'kill' then
        msg.killerCategory = utils.getCategory(arg2)
        msg.victimCategory = utils.getCategory(arg5)
    end
    utils.sendBotTable(msg)
end

function mission.onPlayerTrySendChat(from, message, to)
    log.write('DCSServerBot', log.DEBUG, 'Mission: onPlayerTrySendChat()')
    if from == SERVER_USER_ID then
        return
    end
    local config = dcsbot.params.mission
    if string.sub(message, 1, 1) == config.chat_command_prefix then
        local elements = utils.split(message, ' ')
        local msg = {
            command = 'onChatCommand',
            subcommand = string.sub(elements[1], 2),
            params = { unpack(elements, 2) },
            from = net.get_player_info(from, 'id'),
            to = to
        }
        utils.sendBotTable(msg)
        return ''
    end
    if config.profanity_filter then
        local new_msg = Censorship.censor(message)
        if new_msg ~= message then
            net.send_chat_to('Message was censored.', from)
            return new_msg
        end
    end
    -- Workaround DCS bug
    local side = net.get_player_info(from, 'side')
    if to == -2 and (side == 1 or side == 2) then
        mission.onChatMessage(message, from, to)
    end
end

function mission.onChatMessage(message, from, to)
    log.write('DCSServerBot', log.DEBUG, 'Mission: onChatMessage()')
    if from > 1 then
        local msg = {
            command = 'onChatMessage',
            message = message,
            from = from,
            to = to
        }
        utils.sendBotTable(msg, dcsbot.params.mission.channels.chat)
    end
end

Sim.setUserCallbacks(mission)<|MERGE_RESOLUTION|>--- conflicted
+++ resolved
@@ -216,11 +216,7 @@
     local availableSlots = Sim.getAvailableSlots("red")
     dcsbot.red_slots = {}
     if availableSlots ~= nil then
-<<<<<<< HEAD
-        for k, v in pairs(availableSlots) do
-=======
         for _,v in pairs(availableSlots) do
->>>>>>> 9f7a14e3
             dcsbot.red_slots[v.unitId] = v
             num_slots_red = num_slots_red + 1
         end
@@ -230,11 +226,7 @@
     availableSlots = Sim.getAvailableSlots("blue")
     dcsbot.blue_slots = {}
     if availableSlots ~= nil then
-<<<<<<< HEAD
-        for k, v in pairs(availableSlots) do
-=======
         for _,v in pairs(availableSlots) do
->>>>>>> 9f7a14e3
             dcsbot.blue_slots[v.unitId] = v
             num_slots_blue = num_slots_blue + 1
         end
@@ -333,31 +325,18 @@
     if not slot_spamming or not tonumber(slot) or utils.isDynamic(slot) then
         return
     end
-<<<<<<< HEAD
-    if mission.last_change_slot[id] and mission.last_change_slot[id] > (os.clock() - tonumber(slot_spamming['check_time'] or 5)) then
-        mission.num_change_slots[id] = mission.num_change_slots[id] + 1
-        if mission.num_change_slots[id] > tonumber(slot_spamming['slot_changes'] or 5) then
-            mission.num_change_slots[id] = -1
-            net.kick(id, slot_spamming['message'])
-=======
 	if mission.last_change_slot[id] and mission.last_change_slot[id] > (os.clock() - tonumber(slot_spamming.check_time or 5)) then
 		mission.num_change_slots[id] = mission.num_change_slots[id] + 1
 		if mission.num_change_slots[id] > tonumber(slot_spamming.slot_changes or 5) then
             mission.num_change_slots[id] = -1
 			net.kick(id, slot_spamming.message)
->>>>>>> 9f7a14e3
             name = net.get_player_info(id, 'name')
             local msg = {
                 command = 'sendMessage',
                 message = 'Player ' .. name .. ' (ucid=' .. ucid .. ') kicked for slot spamming!'
             }
-<<<<<<< HEAD
-            utils.sendBotTable(msg, config['channels']['admin'])
-            return false
-=======
             utils.sendBotTable(msg, config.channels.admin)
 			return false
->>>>>>> 9f7a14e3
         end
     else
         mission.last_change_slot[id] = os.clock()
@@ -464,15 +443,9 @@
             end
         end
     end,
-<<<<<<< HEAD
-    kill = function(arg1, arg2, arg3, arg4, arg5, arg6, arg7)
-        unit_type, slot, sub_slot = utils.getMulticrewAllParameters(arg1)
-        display_name = Sim.getUnitTypeAttribute(Sim.getUnitType(slot), "DisplayName")
-=======
     kill = function(arg1, _arg2, arg3, _arg4, _arg5, _arg6, arg7)
         local _unit_type, slot, _sub_slot = utils.getMulticrewAllParameters(arg1)
         local display_name = Sim.getUnitTypeAttribute(Sim.getUnitType(slot), "DisplayName")
->>>>>>> 9f7a14e3
         -- do we have collision kill (weapon == unit name)
         if display_name == arg7 then
             -- ignore "spawn on top"
@@ -487,11 +460,7 @@
     log.write('DCSServerBot', log.DEBUG, 'Mission: onGameEvent(' .. eventName .. ')')
     -- Call the appropriate handler based on the eventName
     if eventHandlers[eventName] then
-<<<<<<< HEAD
-        result = eventHandlers[eventName](arg1, arg2, arg3, arg4, arg5, arg6, arg7)
-=======
         local result = eventHandlers[eventName](arg1,arg2,arg3,arg4,arg5,arg6,arg7)
->>>>>>> 9f7a14e3
         if result == false then
             return
         end
