local base      = _G
local Terrain   = base.require('terrain')
local UC        = base.require("utils_common")

local dcsbot    = base.dcsbot
local utils 	= base.require("DCSServerBotUtils")
local config	= base.require("DCSServerBotConfig")

dcsbot.userInfo = dcsbot.userInfo or {}
dcsbot.red_slots = dcsbot.red_slots or {}
dcsbot.blue_slots = dcsbot.blue_slots or {}

local mission = mission or {}
mission.last_to_landing = {}
mission.last_change_slot = {}
mission.last_collision = {}
mission.last_victim = {}

local SERVER_USER_ID = 1

local default_names = {
    'Player',
    'Joueur',
    'Spieler',
    'Игрок',
    'Jugador',
    '玩家',
    'Hráč',
    '플레이어'
}

local function locate(table, value)
    for i = 1, #table do
        if table[i]:lower() == value:lower() then return true end
    end
    return false
end

local function isBanned(ucid)
	return dcsbot.banList[ucid] ~= nil
end

function mission.onPlayerTryConnect(addr, name, ucid, playerID)
    log.write('DCSServerBot', log.DEBUG, 'Mission: onPlayerTryConnect()')
    if locate(default_names, name) then
        return false, config.MESSAGE_PLAYER_DEFAULT_USERNAME
    end
    local name2 = name:gsub("[\r\n%z]", "")
    if name ~= name2 then
        return false, config.MESSAGE_PLAYER_USERNAME
    end
    ipaddr = utils.getIP(addr)
    if isBanned(ucid) then
        local msg = {
            command = 'sendMessage',
            message = 'Banned user ' .. name .. ' (ucid=' .. ucid .. ') rejected.'
        }
        utils.sendBotTable(msg, config.ADMIN_CHANNEL)
        return false, string.gsub(config.MESSAGE_BAN, "{}", dcsbot.banList[ucid])
    elseif isBanned(ipaddr) and dcsbot.banList[dcsbot.banList[ipaddr]] then
        local old_ucid = dcsbot.banList[ipaddr]
        local msg = {
            command = 'sendMessage',
            message = 'Banned user ' .. name .. ' (ucid=' .. old_ucid .. ', IP=' .. ipaddr ..') attempted to connect with ucid ' .. ucid
        }
        utils.sendBotTable(msg, config.ADMIN_CHANNEL)
        return false, string.gsub(config.MESSAGE_BAN, "{}", dcsbot.banList[old_ucid])
    end
end

function mission.onMissionLoadBegin()
    log.write('DCSServerBot', log.DEBUG, 'Mission: onMissionLoadBegin()')
	if dcsbot.registered == false then
		dcsbot.registerDCSServer()
	end
	if DCS.getCurrentMission() then
        local msg = {
            command = 'onMissionLoadBegin',
            current_mission = DCS.getMissionName(),
            current_map = DCS.getCurrentMission().mission.theatre,
            mission_time = 0
        }
        utils.sendBotTable(msg)
    end
end

function mission.onMissionLoadEnd()
    log.write('DCSServerBot', log.DEBUG, 'Mission: onMissionLoadEnd()')
    utils.loadScript('DCSServerBot.lua')
    utils.loadScript('mission/mission.lua')
    local msg = {
        command = 'onMissionLoadEnd',
        filename = DCS.getMissionFilename(),
        current_mission = DCS.getMissionName(),
        current_map = DCS.getCurrentMission().mission.theatre,
        mission_time = 0,
        start_time = DCS.getCurrentMission().mission.start_time,
        date = DCS.getCurrentMission().mission.date
    }

    num_slots_red = 0
    dcsbot.red_slots = {}
    for k,v in pairs(DCS.getAvailableSlots("red")) do
        dcsbot.red_slots[v.unitId] = v
        num_slots_red = num_slots_red + 1
    end

    num_slots_blue = 0
    dcsbot.blue_slots = {}
    for k,v in pairs(DCS.getAvailableSlots("blue")) do
        dcsbot.blue_slots[v.unitId] = v
        num_slots_blue = num_slots_blue + 1
    end

    msg.num_slots_blue = num_slots_blue
    msg.num_slots_red = num_slots_red
    msg.weather = DCS.getCurrentMission().mission.weather
    local clouds = msg.weather.clouds
    if clouds.preset ~= nil then
        local func, err = loadfile(lfs.currentdir() .. '/Config/Effects/clouds.lua')

        local env = {
            type = _G.type,
            next = _G.next,
            setmetatable = _G.setmetatable,
            getmetatable = _G.getmetatable,
            _ = _,
        }
        setfenv(func, env)
        func()
        local preset = env.clouds and env.clouds.presets and env.clouds.presets[clouds.preset]
        if preset ~= nil then
            msg.clouds = {}
            msg.clouds.base = clouds.base
            msg.clouds.preset = preset
        end
    else
        msg.clouds = clouds
    end
    msg.airbases = {}
    for airdromeID, airdrome in pairs(Terrain.GetTerrainConfig("Airdromes")) do
        if (airdrome.reference_point) and (airdrome.abandoned ~= true)  then
            local airbase = {}
            airbase.code = airdrome.code
            if airdrome.display_name then
                airbase.name = airdrome.display_name
            else
                airbase.name = airdrome.names['en']
            end
            airbase.id = airdrome.id
            airbase.lat, airbase.lng = Terrain.convertMetersToLatLon(airdrome.reference_point.x, airdrome.reference_point.y)
            airbase.alt = Terrain.GetHeight(airdrome.reference_point.x, airdrome.reference_point.y)
            airbase.position = {}
            airbase.position.x = airdrome.reference_point.x
            airbase.position.y = airbase.alt
            airbase.position.z = airdrome.reference_point.y
            local frequencyList = {}
            if airdrome.frequency then
                frequencyList	= airdrome.frequency
            else
                if airdrome.radio then
                    for k, radioId in pairs(airdrome.radio) do
                        local frequencies = DCS.getATCradiosData(radioId)
                        if frequencies then
                            for kk,vv in pairs(frequencies) do
                                table.insert(frequencyList, vv)
                            end
                        end
                    end
                end
            end
            airbase.frequencyList = frequencyList
            airbase.runwayList = {}
            if (airdrome.runwayName ~= nil) then
                for r, runwayName in pairs(airdrome.runwayName) do
                    table.insert(airbase.runwayList, runwayName)
                end
            end
            heading = UC.toDegrees(Terrain.getRunwayHeading(airdrome.roadnet))
            if (heading < 0) then
                heading = 360 + heading
            end
            airbase.rwy_heading = heading
            table.insert(msg.airbases, airbase)
        end
    end
    msg.dsmc_enabled = (base.HOOK ~= nil)
    utils.sendBotTable(msg)
end

function mission.onPlayerConnect(id)
    log.write('DCSServerBot', log.DEBUG, 'Mission: onPlayerConnect()')
	if id == SERVER_USER_ID and dcsbot.registered == false then
		dcsbot.registerDCSServer()
	end
	local msg = {
        command = 'onPlayerConnect',
        id = id,
        name = net.get_player_info(id, 'name'),
        ucid = net.get_player_info(id, 'ucid'),
        side = 0
    }
    -- server user is never active
    if (msg.id == SERVER_USER_ID) then
        msg.active = false
    else
        msg.active = true
    end
    dcsbot.userInfo[msg.ucid] = dcsbot.userInfo[msg.ucid] or {}
    dcsbot.userInfo[msg.ucid].points = nil
    dcsbot.userInfo[msg.ucid].coalition = nil
	utils.sendBotTable(msg)
end

function mission.onPlayerStart(id)
    log.write('DCSServerBot', log.DEBUG, 'Mission: onPlayerStart()')
	if id == SERVER_USER_ID and dcsbot.registered == false then
		dcsbot.registerDCSServer()
	end
	local msg = {
        command = 'onPlayerStart',
        id = id,
        ucid = net.get_player_info(id, 'ucid'),
        name = net.get_player_info(id, 'name'),
        side = 0,
        slot = -1,
        sub_slot = -1
    }
    -- server user is never active
    if (msg.id == SERVER_USER_ID) then
        msg.active = false
    else
        msg.active = true
    end
	utils.sendBotTable(msg)
end

function mission.onPlayerStop(id)
    log.write('DCSServerBot', log.DEBUG, 'Mission: onPlayerStop()')
    local msg = {
        command = 'onPlayerStop',
        id = id,
        ucid = net.get_player_info(id, 'ucid'),
        name = net.get_player_info(id, 'name'),
        active = false
    }
    utils.sendBotTable(msg)
end

function mission.onPlayerChangeSlot(id)
    log.write('DCSServerBot', log.DEBUG, 'Mission: onPlayerChangeSlot()')
    local msg = {
        command = 'onPlayerChangeSlot',
        id = id,
        ucid = net.get_player_info(id, 'ucid'),
        name = net.get_player_info(id, 'name'),
        side = net.get_player_info(id, 'side'),
        active = true
    }
    msg.unit_type, msg.slot, msg.sub_slot = utils.getMulticrewAllParameters(id)
    msg.unit_name = DCS.getUnitProperty(msg.slot, DCS.UNIT_NAME)
    msg.group_name = DCS.getUnitProperty(msg.slot, DCS.UNIT_GROUPNAME)
    msg.group_id = DCS.getUnitProperty(msg.slot, DCS.UNIT_GROUP_MISSION_ID)
    msg.unit_callsign = DCS.getUnitProperty(msg.slot, DCS.UNIT_CALLSIGN)
    msg.unit_display_name = DCS.getUnitTypeAttribute(DCS.getUnitType(msg.slot), "DisplayName")

    -- DCS MC bug workaround
    if msg.sub_slot > 0 then
        if dcsbot.blue_slots[net.get_player_info(id, 'slot')] ~= nil then
            msg.side = 2
        elseif dcsbot.red_slots[net.get_player_info(id, 'slot')] ~= nil then
            msg.side = 1
        end
    end
    utils.sendBotTable(msg)
end

function mission.onSimulationStart()
    log.write('DCSServerBot', log.DEBUG, 'Mission: onSimulationStart()')
    local msg = {
        command = 'onSimulationStart'
    }
    utils.sendBotTable(msg)
end

function mission.onSimulationStop()
    log.write('DCSServerBot', log.DEBUG, 'Mission: onSimulationStop()')
    dcsbot.registered = false
    local msg = {
        command = 'onSimulationStop'
    }
    utils.sendBotTable(msg)
end

function mission.onSimulationPause()
    log.write('DCSServerBot', log.DEBUG, 'Mission: onSimulationPause()')
	local msg = {
        command = 'onSimulationPause'
    }
	utils.sendBotTable(msg)
end

function mission.onSimulationResume()
    log.write('DCSServerBot', log.DEBUG, 'Mission: onSimulationResume()')
	local msg = {
        command = 'onSimulationResume'
    }
	utils.sendBotTable(msg)
end

local function handleTakeoffLanding(arg1)
    if utils.isWithinInterval(mission.last_change_slot[arg1], 60) then
        return False
    end
    if utils.isWithinInterval(mission.last_to_landing[arg1], 10) then
        return False
    else
        mission.last_to_landing[arg1] = os.clock()
    end
end

local eventHandlers = {
    change_slot = function(arg1)
        mission.last_change_slot[arg1] = os.clock()
    end,
    takeoff = handleTakeoffLanding,
    landing = handleTakeoffLanding,
    friendly_fire = function(arg1, arg2, arg3)
        unit_type, slot, sub_slot = utils.getMulticrewAllParameters(arg1)
        display_name = DCS.getUnitTypeAttribute(DCS.getUnitType(slot), "DisplayName")
        -- do we have collisions (weapon == unit name)
        if display_name == arg2 then
            -- ignore "spawn on top"
<<<<<<< HEAD
            if utils.isWithinInterval(mission.last_change_slot[arg1], 60) then
                return False
            end
            -- ignore multiple collisions that happened in-between 10s
            if utils.isWithinInterval(mission.last_collision[arg1], 10) and mission.last_victim[arg1] == arg3 then
=======
            if utils.isWithinInterval(mission.last_change_slot[arg1], 60) or utils.isWithinInterval(mission.last_change_slot[arg3], 60) then
                return False
            end
            -- ignore multiple collisions that happened in-between 10s
            if (utils.isWithinInterval(mission.last_collision[arg1], 10) and mission.last_victim[arg1] == arg3) or (utils.isWithinInterval(mission.last_collision[arg3], 10) and mission.last_victim[arg3] == arg1) then
>>>>>>> 7cbae4e3
                return False
            else
                mission.last_collision[arg1] = os.clock()
                mission.last_collision[arg3] = os.clock()
                mission.last_victim[arg1] = arg3
            end
        end
    end
}

function mission.onGameEvent(eventName,arg1,arg2,arg3,arg4,arg5,arg6,arg7)
    log.write('DCSServerBot', log.DEBUG, 'Mission: onGameEvent(' .. eventName .. ')')
    -- Call the appropriate handler based on the eventName
    if eventHandlers[eventName] then
        result = eventHandlers[eventName](arg1,arg2,arg3,arg4,arg5,arg6,arg7)
        if result == false then
            return
        end
    end

    local msg = {
        command = 'onGameEvent',
        eventName = eventName,
        arg1 = arg1,
        arg2 = arg2,
        arg3 = arg3,
        arg4 = arg4,
        arg5 = arg5,
        arg6 = arg6,
        arg7 = arg7
    }
	if eventName == 'kill' then
		msg.victimCategory = utils.getCategory(arg5)
		msg.killerCategory = utils.getCategory(arg2)
	end
	utils.sendBotTable(msg)
end

function mission.onPlayerTrySendChat(from, message, to)
    log.write('DCSServerBot', log.DEBUG, 'Mission: onPlayerTrySendChat()')
    if from == SERVER_USER_ID then
        return message
    end
    if string.sub(message, 1, 1) == config.CHAT_COMMAND_PREFIX then
        local elements = utils.split(message, ' ')
        local msg = {
            command = 'onChatCommand',
            subcommand = string.sub(elements[1], 2),
            params = { unpack(elements, 2) },
            from = net.get_player_info(from, 'id'),
            to = to
        }
        utils.sendBotTable(msg)
        return ''
    end
    return message
end

function mission.onChatMessage(message, from, to)
    log.write('DCSServerBot', log.DEBUG, 'Mission: onChatMessage()')
    if from ~= 1 then
        local msg = {
            command = 'onChatMessage',
            message = message,
            from = from,
            to = to
        }
        utils.sendBotTable(msg, config.CHAT_CHANNEL)
    end
end

DCS.setUserCallbacks(mission)<|MERGE_RESOLUTION|>--- conflicted
+++ resolved
@@ -331,19 +331,11 @@
         -- do we have collisions (weapon == unit name)
         if display_name == arg2 then
             -- ignore "spawn on top"
-<<<<<<< HEAD
-            if utils.isWithinInterval(mission.last_change_slot[arg1], 60) then
-                return False
-            end
-            -- ignore multiple collisions that happened in-between 10s
-            if utils.isWithinInterval(mission.last_collision[arg1], 10) and mission.last_victim[arg1] == arg3 then
-=======
             if utils.isWithinInterval(mission.last_change_slot[arg1], 60) or utils.isWithinInterval(mission.last_change_slot[arg3], 60) then
                 return False
             end
             -- ignore multiple collisions that happened in-between 10s
             if (utils.isWithinInterval(mission.last_collision[arg1], 10) and mission.last_victim[arg1] == arg3) or (utils.isWithinInterval(mission.last_collision[arg3], 10) and mission.last_victim[arg3] == arg1) then
->>>>>>> 7cbae4e3
                 return False
             else
                 mission.last_collision[arg1] = os.clock()
