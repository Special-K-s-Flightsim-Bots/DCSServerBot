--- conflicted
+++ resolved
@@ -565,14 +565,8 @@
         if mission_id >= len(missions):
             await interaction.response.send_message("No mission found.")
             return
-<<<<<<< HEAD
-        filename = server.settings['missionList'][mission_id]
-        if server.status in [Status.RUNNING, Status.PAUSED] and \
-                filename == server.current_mission.filename:
-=======
         filename = missions[mission_id]
         if server.status in [Status.RUNNING, Status.PAUSED] and filename == server.current_mission.filename:
->>>>>>> b3b4c273
             await interaction.response.send_message("Please stop your server first to rollback the running mission.",
                                                     ephemeral=True)
             return
