--- conflicted
+++ resolved
@@ -1,22 +1,6 @@
 import aiohttp
 import asyncio
 import discord
-<<<<<<< HEAD
-import logging
-import os
-import sys
-from core import Plugin, DCSServerBot, utils, Server, TEventListener, PluginInstallationError
-from discord import app_commands
-from discord.ext import commands
-from pathlib import Path
-from typing import Type
-
-from .listener import MusicEventListener
-from .sink import Sink
-from .utils import playlist_autocomplete, all_songs_autocomplete, songs_autocomplete, get_all_playlists, get_tag, \
-    Playlist
-from .views import MusicPlayer, PlaylistEditor
-=======
 import os
 
 from core import Plugin, TEventListener, PluginInstallationError, Status, Group, utils, Server, ServiceRegistry
@@ -30,77 +14,12 @@
 from .utils import radios_autocomplete, get_all_playlists, playlist_autocomplete, songs_autocomplete, get_tag, Playlist, \
     all_songs_autocomplete
 from .views import MusicPlayer
->>>>>>> 44a1ebf3
 
 
 class MusicAgent(Plugin):
 
     def __init__(self, bot: DCSServerBot, eventlistener: Type[TEventListener] = None):
         super().__init__(bot, eventlistener)
-<<<<<<< HEAD
-        if not self.locals:
-            raise PluginInstallationError(reason=f"No {self.plugin_name}.json file found!", plugin=self.plugin_name)
-        self.sinks: dict[str, Sink] = dict()
-        logging.getLogger(name='eyed3.mp3.headers').setLevel(logging.FATAL)
-
-    async def cog_unload(self):
-        for sink in self.sinks.values():
-            await sink.stop()
-        await super().cog_unload()
-
-    def get_music_dir(self) -> str:
-        music_dir = self.locals['configs'][0]['music_dir']
-        if not os.path.exists(music_dir):
-            os.makedirs(music_dir)
-        return music_dir
-
-    @commands.command(description='Music Player')
-    @utils.has_role('DCS Admin')
-    @commands.guild_only()
-    async def music(self, ctx: commands.Context):
-        server: Server = await self.bot.get_server(ctx)
-        if not server:
-            return
-        sink = self.sinks.get(server.name)
-        if not sink:
-            if not self.get_config(server):
-                await ctx.send(f"No entry for server {server.name} configured in your {self.plugin_name}.json.")
-                return
-            config = self.get_config(server)['sink']
-            sink: Sink = getattr(sys.modules['plugins.music.sink'], config['type'])(
-                bot=self.bot, server=server, music_dir=self.get_config(server)['music_dir'])
-            self.sinks[server.name] = sink
-        playlists = get_all_playlists(self.bot)
-        if not playlists:
-            await ctx.send(f"You don't have any playlists to play. Please create them with {ctx.prefix}playlist")
-            return
-        view = MusicPlayer(self.bot, music_dir=self.get_music_dir(), sink=sink, playlists=playlists)
-        msg = await ctx.send(embed=view.render(), view=view)
-        try:
-            while not view.is_finished():
-                await msg.edit(embed=view.render(), view=view)
-                await asyncio.sleep(1)
-        finally:
-            await msg.delete()
-
-
-class MusicMaster(MusicAgent):
-
-    @commands.command(description='Playlist Editor', aliases=['playlists'])
-    @utils.has_role('DCS Admin')
-    @commands.guild_only()
-    async def playlist(self, ctx: commands.Context):
-        # list the songs ordered by modified timestamp descending (latest first)
-        songs = [file.name for file in sorted(Path(self.get_music_dir()).glob('*.mp3'),
-                                              key=lambda x: x.stat().st_mtime, reverse=True)]
-        if not len(songs):
-            await ctx.send("No music uploaded on this server. You can just upload mp3 files in here.")
-            return
-        view = PlaylistEditor(self.bot, self.get_music_dir(), songs)
-        msg = await ctx.send(embed=view.render(), view=view)
-        try:
-            await view.wait()
-=======
         self.service: MusicService = cast(MusicService, ServiceRegistry.get("Music"))
         if not self.service.locals:
             raise PluginInstallationError(plugin=self.plugin_name, reason=r"No config\services\music.yaml found!")
@@ -135,7 +54,6 @@
             while not view.is_finished():
                 await msg.edit(embed=await view.render(), view=view)
                 await asyncio.sleep(1)
->>>>>>> 44a1ebf3
         finally:
             await msg.delete()
 
@@ -227,39 +145,22 @@
         if message.author.bot or not message.attachments:
             return
         # only DCS Admin role is allowed to upload missions in the servers admin channel
-<<<<<<< HEAD
-        if not utils.check_roles([x.strip() for x in self.bot.config['ROLES']['DCS Admin'].split(',')],
-                                 message.author):
-            return
-        delete = True
-        try:
-=======
         if not utils.check_roles(self.bot.roles['DCS Admin'], message.author):
             return
         delete = True
         try:
             ctx = await self.bot.get_context(message)
->>>>>>> 44a1ebf3
             for att in message.attachments:
                 if att.filename[-4:] not in ['.mp3', '.ogg']:
                     delete = False
                     return
                 if len(att.filename) > 100:
                     ext = att.filename[-4:]
-<<<<<<< HEAD
-                    filename = self.get_music_dir() + os.path.sep + (att.filename[:-4])[:96] + ext
-                else:
-                    filename = self.get_music_dir() + os.path.sep + att.filename
-                ctx = utils.ContextWrapper(message)
-                if os.path.exists(filename):
-                    if await utils.yn_question(ctx, 'File exists. Do you want to overwrite it?') is False:
-=======
                     filename = os.path.join(await self.service.get_music_dir(), (att.filename[:-4])[:96] + ext)
                 else:
                     filename = os.path.join(await self.service.get_music_dir(), att.filename)
                 if os.path.exists(filename):
                     if not await utils.yn_question(ctx, 'File exists. Do you want to overwrite it?'):
->>>>>>> 44a1ebf3
                         continue
                 async with aiohttp.ClientSession() as session:
                     async with session.get(att.url) as response:
@@ -276,39 +177,6 @@
         finally:
             if delete:
                 await message.delete()
-<<<<<<< HEAD
-
-
-class MusicMasterOnly(MusicMaster):
-
-    @app_commands.command(description="Add a song to a playlist")
-    @utils.app_has_role('DCS Admin')
-    @app_commands.autocomplete(playlist=playlist_autocomplete)
-    @app_commands.autocomplete(song=all_songs_autocomplete)
-    async def add_song(self, interaction: discord.Interaction, playlist: str, song: str):
-        p = Playlist(self.bot, playlist)
-        p.add(song)
-        song = os.path.join(self.get_music_dir(), song)
-        title = get_tag(song).title or os.path.basename(song)
-        await interaction.response.send_message(
-            '{} has been added to playlist {}.'.format(utils.escape_string(title), playlist))
-
-    @app_commands.command(description="Remove a song from a playlist")
-    @utils.app_has_role('DCS Admin')
-    @app_commands.autocomplete(playlist=playlist_autocomplete)
-    @app_commands.autocomplete(song=songs_autocomplete)
-    async def del_song(self, interaction: discord.Interaction, playlist: str, song: str):
-        p = Playlist(self.bot, playlist)
-        try:
-            p.remove(song)
-            song = os.path.join(self.get_music_dir(), song)
-            title = get_tag(song).title or os.path.basename(song)
-            await interaction.response.send_message(
-                '{} has been removed from playlist {}.'.format(utils.escape_string(title), playlist))
-        except OSError as ex:
-            await interaction.response.send_message(ex)
-=======
->>>>>>> 44a1ebf3
 
 
 async def setup(bot: DCSServerBot):
