<<<<<<< HEAD
__version__ = "1.5"
=======
__version__ = "3.0"
>>>>>>> 44a1ebf3
<|MERGE_RESOLUTION|>--- conflicted
+++ resolved
@@ -1,5 +1 @@
-<<<<<<< HEAD
-__version__ = "1.5"
-=======
-__version__ = "3.0"
->>>>>>> 44a1ebf3
+__version__ = "3.0"