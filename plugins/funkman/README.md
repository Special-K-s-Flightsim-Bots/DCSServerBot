# Plugin "FunkMan"
This plugin adds support for the Moose Funkman protocol. You need to install 
[FunkMan](https://github.com/funkyfranky/FunkMan) for it to work.<br/>
And no, you don't need to run two bots, I just use some modules from FunkMan, just because they are nice :).

FunkMan supports the following Moose modules:
* AIRBOSS
* RANGE (Bombing & Strafing)

For samples on how to configure FunkMan support into Moose, see the respective samples in the samples directory.</br>

> ⚠️ **Attention!**<br>
> You need to set the DCSServerBot port to be used by FunkMan. The default for both, 
> DCSServeBot and Funkman is port 10042. 

## Configuration
For a start, you just need to add the path to your FunkMan installation to your funkman.yaml. If you have configured 
your FunkMan.ini already, DCSServerBot will automatically take over your config parameters.

```yaml
DEFAULT:
  install: ../FunkMan
```
If you have configured your FunkMan.ini already, DCSServerBot will automatically take over your config parameters.        

<<<<<<< HEAD
```json
{
  "configs": [
    {
      "install": "../FunkMan",
      "CHANNELID_MAIN": "1011372894162526329",
      "CHANNELID_RANGE": "1006216842509041786",
      "CHANNELID_AIRBOSS": "1011372920968323155",
      "IMAGEPATH": "../FunkMan/funkpics/",
      "delete_after": 300                     -- delete after 5 mins (default = never)
    }
  ]
}
=======
```yaml
DEFAULT:
  install: ../FunkMan
  CHANNELID_MAIN: '1122334455667788'
  CHANNELID_RANGE: '8877665544332211'
  CHANNELID_AIRBOSS: '1188227733664455'
  IMAGEPATH: ../FunkMan/funkpics/
>>>>>>> 44a1ebf3
```
If you want to use different channels for your different servers, you can add a section for each server:

```yaml
DCS.openbeta_server:
  install: ../FunkMan
  CHANNELID_MAIN: '1122334455667788'
  CHANNELID_RANGE: '8877665544332211'
  CHANNELID_AIRBOSS: '1188227733664455'
  IMAGEPATH: ../FunkMan/funkpics/
instance2:
  CHANNELID_MAIN: '1234567812345678'
  CHANNELID_RANGE: '8765432187654321'
  CHANNELID_AIRBOSS: '1112223334445555'
  IMAGEPATH: ../FunkMan/funkpics/
```

## Credentials
Thanks to funkyfranky and the Moose team to align the FunkMan protocol with me, which made it very easy
to add support for it and to provide this awesome functionality to you!<|MERGE_RESOLUTION|>--- conflicted
+++ resolved
@@ -23,21 +23,6 @@
 ```
 If you have configured your FunkMan.ini already, DCSServerBot will automatically take over your config parameters.        
 
-<<<<<<< HEAD
-```json
-{
-  "configs": [
-    {
-      "install": "../FunkMan",
-      "CHANNELID_MAIN": "1011372894162526329",
-      "CHANNELID_RANGE": "1006216842509041786",
-      "CHANNELID_AIRBOSS": "1011372920968323155",
-      "IMAGEPATH": "../FunkMan/funkpics/",
-      "delete_after": 300                     -- delete after 5 mins (default = never)
-    }
-  ]
-}
-=======
 ```yaml
 DEFAULT:
   install: ../FunkMan
@@ -45,7 +30,6 @@
   CHANNELID_RANGE: '8877665544332211'
   CHANNELID_AIRBOSS: '1188227733664455'
   IMAGEPATH: ../FunkMan/funkpics/
->>>>>>> 44a1ebf3
 ```
 If you want to use different channels for your different servers, you can add a section for each server:
 
