--- conflicted
+++ resolved
@@ -650,15 +650,8 @@
                 embed.add_field(name="▬" * 32, value=f"_[{name}]_", inline=False)
         await interaction.followup.send(embed=embed, ephemeral=ephemeral)
 
-<<<<<<< HEAD
-    async def run_on_nodes(self, interaction: discord.Interaction, method: str, node: Optional[Node] = None):
-        ephemeral = utils.get_ephemeral(interaction)
-        # noinspection PyUnresolvedReferences
-        await interaction.response.defer(ephemeral=ephemeral)
-=======
     async def run_on_nodes(self, interaction: discord.Interaction, method: str, node: Optional[Node] = None,
                            ephemeral: Optional[bool] = True):
->>>>>>> f01e0934
         if not node:
             msg = _("Do you want to {} all nodes?").format(_(method))
         else:
