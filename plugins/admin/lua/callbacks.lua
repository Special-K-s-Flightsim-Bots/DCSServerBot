--- conflicted
+++ resolved
@@ -32,8 +32,6 @@
 	end
 end
 
-<<<<<<< HEAD
-=======
 function admin.onPlayerTryChangeSlot(playerID, side, slotID)
 	log.write('DCSServerBot', log.DEBUG, 'Admin: onPlayerTryChangeSlot()')
 	if side == 0 then
@@ -51,7 +49,6 @@
 	end
 end
 
->>>>>>> 283e9746
 function admin.onMissionLoadBegin(id)
     log.write('DCSServerBot', log.DEBUG, 'Admin: onMissionLoadBegin()')
 	if dcsbot.registered == false then
