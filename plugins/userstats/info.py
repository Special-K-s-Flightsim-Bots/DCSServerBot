--- conflicted
+++ resolved
@@ -1,9 +1,4 @@
 import discord
-<<<<<<< HEAD
-import psycopg2
-
-=======
->>>>>>> 44a1ebf3
 from contextlib import closing
 from core import report, Side, Player, DataObjectFactory, Member, utils
 from datetime import datetime, timezone
@@ -31,43 +26,20 @@
             """
         else:
             sql += f"'{member.id}'"
-<<<<<<< HEAD
-        conn = self.bot.pool.getconn()
-        try:
-            with closing(conn.cursor(cursor_factory=psycopg2.extras.DictCursor)) as cursor:
-                cursor.execute(sql)
-                rows = list(cursor.fetchall())
-=======
         with self.pool.connection() as conn:
             with closing(conn.cursor(row_factory=dict_row)) as cursor:
                 rows = cursor.execute(sql).fetchall()
->>>>>>> 44a1ebf3
                 if not rows:
                     self.embed.description = 'User "{}" is not linked or unknown.'.format(
                         utils.escape_string(member if isinstance(member, str) else member.display_name)
                     )
                     if isinstance(member, str) and utils.is_ucid(member):
-<<<<<<< HEAD
-                        cursor.execute("""
-                            SELECT 1 as banned, reason, banned_by, banned_until 
-                            FROM bans WHERE ucid = %s
-                        """, (member, ))
-                        rows = list(cursor.fetchall())
-                        if not rows:
-                            return
-        except (Exception, psycopg2.DatabaseError) as error:
-            self.bot.log.exception(error)
-            raise
-        finally:
-            self.bot.pool.putconn(conn)
-=======
                         rows = cursor.execute("""
                             SELECT 1 as banned, reason, banned_by, banned_until 
                             FROM bans WHERE ucid = %s
                         """, (member, )).fetchall()
                         if not rows:
                             return
->>>>>>> 44a1ebf3
         self.embed.description = f'Information about '
         if isinstance(member, discord.Member):
             self.embed.description += 'member **{}**:'.format(utils.escape_string(member.display_name))
@@ -77,13 +49,8 @@
         last_seen = datetime(1970, 1, 1, tzinfo=timezone.utc)
         banned = False
         for row in rows:
-<<<<<<< HEAD
-            if row.get('last_seen') and row['last_seen'] > last_seen:
-                last_seen = row['last_seen']
-=======
             if row.get('last_seen') and row['last_seen'].astimezone(timezone.utc) > last_seen:
                 last_seen = row['last_seen'].astimezone(timezone.utc)
->>>>>>> 44a1ebf3
             if row['banned'] == 1:
                 banned = True
         if last_seen != datetime(1970, 1, 1):
@@ -134,17 +101,8 @@
                 if not rows:
                     return
                 self.add_field(name='▬' * 13 + ' Change History ' + '▬' * 13, value='_ _', inline=False)
-<<<<<<< HEAD
-                self.add_field(name='DCS Name', 
-                               value='\n'.join([utils.escape_string(row['name'] or 'n/a') for row in rows]))
-                self.add_field(name='Time (UTC)', 
-                               value='\n'.join([
-                                   f"{row['time'].astimezone(timezone.utc):%y-%m-%d %H:%M:%S}" for row in rows
-                               ]))
-=======
                 self.add_field(name='DCS Name', value='\n'.join([utils.escape_string(row['name'] or 'n/a') for row in rows]))
                 self.add_field(name='Time (UTC)', value='\n'.join([f"{row['time'].astimezone(timezone.utc):%y-%m-%d %H:%M:%S}" for row in rows]))
->>>>>>> 44a1ebf3
                 self.add_field(name='_ _', value='_ _')
 
 
