--- conflicted
+++ resolved
@@ -26,25 +26,6 @@
 If you are a server admin of a large server and not part of DGSA, the "DCS Global Server Admins" yet, send me a DM.
 
 ## Configuration
-<<<<<<< HEAD
-```json
-{
-  "configs": [
-    {
-      "protocol": "https",
-      "host": "dcsserverbot-prod.herokuapp.com",
-      "token": "<secret token>",                      -- You need to contact me for a token, if you want to use this service.
-      "port": 443,    
-      "register": true,                               -- Register online to allow general statistics of installations
-      "dcs-ban": false,                               -- Auto-ban globally banned DCS players (default = false).
-      "discord-ban": false                            -- Auto-ban globally banned Discord members (default = false).
-    }
-  ]
-}
-```
-The online registration helps me to better understand which installations are out there. There is no personal
-information sent to the cloud and you can always see what is being sent (dcsserverbot.log) and disable it, if you feel
-=======
 ```yaml
 DEFAULT:
   dcs-ban: true                         # true: subscribe to the global ban service for DCS users (default: false).
@@ -57,7 +38,6 @@
 ```
 The online registration helps me to better understand which installations are out there. There is no personal
 information sent to the cloud and you can always see what is being sent (logs/dcssb-*.log) and disable it, if you feel
->>>>>>> 44a1ebf3
 uncomfortable with it. I would appreciate, if you send me that little bit of data, as it helps me (and you) in
 maintaining the solutions that are out in the wild.
 
