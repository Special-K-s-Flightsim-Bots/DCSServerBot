import asyncio
import discord
import os
import platform
import psycopg
from core import utils, Plugin, TEventListener, PluginRequiredError, Report, PaginationReport, Server, command
from discord import app_commands
from discord.ext import tasks
from services import DCSServerBot
from typing import Type, Optional
from .listener import ServerStatsListener


class ServerStats(Plugin):

    def __init__(self, bot: DCSServerBot, eventlistener: Type[TEventListener] = None):
        super().__init__(bot, eventlistener)
        self.cleanup.add_exception_type(psycopg.DatabaseError)
        self.cleanup.start()
        self.io_counters = {}
        self.net_io_counters = None

    async def cog_unload(self):
        self.cleanup.cancel()
        await super().cog_unload()

    def rename(self, conn: psycopg.Connection, old_name: str, new_name: str):
        conn.execute('UPDATE serverstats SET server_name = %s WHERE server_name = %s', (new_name, old_name))

    async def display_report(self, interaction: discord.Interaction, schema: str, period: str, server_name: str):
        await interaction.response.defer(ephemeral=True)
        report = Report(self.bot, self.plugin_name, schema)
        env = await report.render(period=period, server_name=server_name, node=platform.node())
        file = discord.File(env.filename) if env.filename else None
        await interaction.followup.send(embed=env.embed, file=file, ephemeral=True)
        if env.filename and os.path.exists(env.filename):
<<<<<<< HEAD
            os.remove(env.filename)

    @commands.command(description='Shows servers load', usage='[period]')
    @utils.has_role('Admin')
    @commands.guild_only()
    async def serverload(self, ctx, *params):
        is_all, period = self.get_params(*params)
        server: Server = await self.bot.get_server(ctx)
        if not is_all and server:
            await self.display_report(ctx, 'serverload.json', period, server.name)

    @commands.command(description='Shows servers statistics', usage='[period]')
    @utils.has_role('Admin')
    @commands.guild_only()
    async def serverstats(self, ctx, *params):
        is_all, period = self.get_params(*params)
        server: Server = await self.bot.get_server(ctx)
        if not is_all and server:
            await self.display_report(ctx, 'serverstats.json', period, server.name)

    @tasks.loop(minutes=1.0)
    async def schedule(self):
        conn = self.pool.getconn()
        try:
            with closing(conn.cursor()) as cursor:
                for server_name, server in self.bot.servers.items():
                    if server.status not in [Status.RUNNING, Status.PAUSED]:
                        continue
                    users = len(server.get_active_players())
                    if not server.process or not server.process.is_running():
                        for exe in ['DCS_server.exe', 'DCS.exe']:
                            server.process = utils.find_process(exe, server.installation)
                            if server.process:
                                break
                        else:
                            self.log.warning(f"Could not find a running DCS instance for server {server_name}, "
                                             f"skipping server load gathering.")
                            continue
                    try:
                        cpu = server.process.cpu_percent()
                        memory = server.process.memory_full_info()
                        io_counters = server.process.io_counters()
                        if server.process.pid not in self.io_counters:
                            write_bytes = read_bytes = 0
                        else:
                            write_bytes = io_counters.write_bytes - self.io_counters[server.process.pid].write_bytes
                            read_bytes = io_counters.read_bytes - self.io_counters[server.process.pid].read_bytes
                        self.io_counters[server.process.pid] = io_counters
                        net_io_counters = psutil.net_io_counters(pernic=False)
                        if not self.net_io_counters:
                            bytes_sent = bytes_recv = 0
                        else:
                            bytes_sent = int((net_io_counters.bytes_sent - self.net_io_counters.bytes_sent) / 7200)
                            bytes_recv = int((net_io_counters.bytes_recv - self.net_io_counters.bytes_recv) / 7200)
                        self.net_io_counters = net_io_counters
                        ping = (self.bot.latency * 1000) if not math.isinf(self.bot.latency) else -1
                        if server_name in self.eventlistener.fps:
                            cursor.execute('INSERT INTO serverstats (server_name, agent_host, mission_id, users, status, '
                                           'cpu, mem_total, mem_ram, read_bytes, write_bytes, bytes_sent, bytes_recv, '
                                           'fps, ping) VALUES (%s, %s, %s, %s, %s, %s, %s, %s, %s, %s, %s, %s, %s, %s)',
                                           (server_name, platform.node(), server.mission_id, users, server.status.name, cpu,
                                            memory.private, memory.rss, read_bytes, write_bytes, bytes_sent, bytes_recv,
                                            self.eventlistener.fps[server_name], ping))
                            conn.commit()
                    except PermissionError:
                        self.log.warning(f"Server {server_name} was not started by the bot, "
                                         f"skipping server load gathering.")
        except (Exception, psycopg2.DatabaseError) as error:
            conn.rollback()
            self.log.exception(error)
        finally:
            self.pool.putconn(conn)

    @tasks.loop(hours=12.0)
    async def cleanup(self):
        conn = self.pool.getconn()
        try:
            with closing(conn.cursor()) as cursor:
                cursor.execute("DELETE FROM serverstats WHERE time < (CURRENT_TIMESTAMP - interval '1 month')")
            conn.commit()
        except (Exception, psycopg2.DatabaseError) as error:
            conn.rollback()
            self.log.exception(error)
        finally:
            self.pool.putconn(conn)


class MasterServerStats(AgentServerStats):

    @commands.command(description='Shows servers load', usage='[period]')
    @utils.has_role('Admin')
    @commands.guild_only()
    async def serverload(self, ctx, *params):
        is_all, period = self.get_params(*params)
        server: Server = await self.bot.get_server(ctx)
        if not is_all:
            if server:
                await self.display_report(ctx, 'serverload.json', period, server.name)
=======
            await asyncio.to_thread(os.remove, env.filename)

    @command(description='Displays the load of your DCS servers')
    @app_commands.guild_only()
    @utils.app_has_role('DCS Admin')
    @app_commands.rename(_server="server")
    async def serverload(self, interaction: discord.Interaction,
                         _server: Optional[app_commands.Transform[Server, utils.ServerTransformer]],
                         period: Optional[str]):
        if _server:
            await self.display_report(interaction, 'serverload.json', period, _server.name)
>>>>>>> 44a1ebf3
        else:
            report = PaginationReport(self.bot, interaction, self.plugin_name, 'serverload.json')
            await report.render(period=period, server_name=None)

    @command(description='Shows servers statistics')
    @app_commands.guild_only()
    @utils.app_has_role('Admin')
    @app_commands.rename(_server="server")
    async def serverstats(self, interaction: discord.Interaction,
                          _server: Optional[app_commands.Transform[Server, utils.ServerTransformer]],
                          period: Optional[str]):
        if _server:
            await self.display_report(interaction, 'serverstats.json', period, _server.name)
        else:
            report = PaginationReport(self.bot, interaction, self.plugin_name, 'serverstats.json')
            await report.render(period=period, server_name=None)

    @tasks.loop(hours=12.0)
    async def cleanup(self):
        with self.pool.connection() as conn:
            with conn.transaction():
                conn.execute("DELETE FROM serverstats WHERE time < (CURRENT_TIMESTAMP - interval '1 month')")


async def setup(bot: DCSServerBot):
    if 'userstats' not in bot.plugins:
        raise PluginRequiredError('userstats')
    await bot.add_cog(ServerStats(bot, ServerStatsListener))<|MERGE_RESOLUTION|>--- conflicted
+++ resolved
@@ -34,106 +34,6 @@
         file = discord.File(env.filename) if env.filename else None
         await interaction.followup.send(embed=env.embed, file=file, ephemeral=True)
         if env.filename and os.path.exists(env.filename):
-<<<<<<< HEAD
-            os.remove(env.filename)
-
-    @commands.command(description='Shows servers load', usage='[period]')
-    @utils.has_role('Admin')
-    @commands.guild_only()
-    async def serverload(self, ctx, *params):
-        is_all, period = self.get_params(*params)
-        server: Server = await self.bot.get_server(ctx)
-        if not is_all and server:
-            await self.display_report(ctx, 'serverload.json', period, server.name)
-
-    @commands.command(description='Shows servers statistics', usage='[period]')
-    @utils.has_role('Admin')
-    @commands.guild_only()
-    async def serverstats(self, ctx, *params):
-        is_all, period = self.get_params(*params)
-        server: Server = await self.bot.get_server(ctx)
-        if not is_all and server:
-            await self.display_report(ctx, 'serverstats.json', period, server.name)
-
-    @tasks.loop(minutes=1.0)
-    async def schedule(self):
-        conn = self.pool.getconn()
-        try:
-            with closing(conn.cursor()) as cursor:
-                for server_name, server in self.bot.servers.items():
-                    if server.status not in [Status.RUNNING, Status.PAUSED]:
-                        continue
-                    users = len(server.get_active_players())
-                    if not server.process or not server.process.is_running():
-                        for exe in ['DCS_server.exe', 'DCS.exe']:
-                            server.process = utils.find_process(exe, server.installation)
-                            if server.process:
-                                break
-                        else:
-                            self.log.warning(f"Could not find a running DCS instance for server {server_name}, "
-                                             f"skipping server load gathering.")
-                            continue
-                    try:
-                        cpu = server.process.cpu_percent()
-                        memory = server.process.memory_full_info()
-                        io_counters = server.process.io_counters()
-                        if server.process.pid not in self.io_counters:
-                            write_bytes = read_bytes = 0
-                        else:
-                            write_bytes = io_counters.write_bytes - self.io_counters[server.process.pid].write_bytes
-                            read_bytes = io_counters.read_bytes - self.io_counters[server.process.pid].read_bytes
-                        self.io_counters[server.process.pid] = io_counters
-                        net_io_counters = psutil.net_io_counters(pernic=False)
-                        if not self.net_io_counters:
-                            bytes_sent = bytes_recv = 0
-                        else:
-                            bytes_sent = int((net_io_counters.bytes_sent - self.net_io_counters.bytes_sent) / 7200)
-                            bytes_recv = int((net_io_counters.bytes_recv - self.net_io_counters.bytes_recv) / 7200)
-                        self.net_io_counters = net_io_counters
-                        ping = (self.bot.latency * 1000) if not math.isinf(self.bot.latency) else -1
-                        if server_name in self.eventlistener.fps:
-                            cursor.execute('INSERT INTO serverstats (server_name, agent_host, mission_id, users, status, '
-                                           'cpu, mem_total, mem_ram, read_bytes, write_bytes, bytes_sent, bytes_recv, '
-                                           'fps, ping) VALUES (%s, %s, %s, %s, %s, %s, %s, %s, %s, %s, %s, %s, %s, %s)',
-                                           (server_name, platform.node(), server.mission_id, users, server.status.name, cpu,
-                                            memory.private, memory.rss, read_bytes, write_bytes, bytes_sent, bytes_recv,
-                                            self.eventlistener.fps[server_name], ping))
-                            conn.commit()
-                    except PermissionError:
-                        self.log.warning(f"Server {server_name} was not started by the bot, "
-                                         f"skipping server load gathering.")
-        except (Exception, psycopg2.DatabaseError) as error:
-            conn.rollback()
-            self.log.exception(error)
-        finally:
-            self.pool.putconn(conn)
-
-    @tasks.loop(hours=12.0)
-    async def cleanup(self):
-        conn = self.pool.getconn()
-        try:
-            with closing(conn.cursor()) as cursor:
-                cursor.execute("DELETE FROM serverstats WHERE time < (CURRENT_TIMESTAMP - interval '1 month')")
-            conn.commit()
-        except (Exception, psycopg2.DatabaseError) as error:
-            conn.rollback()
-            self.log.exception(error)
-        finally:
-            self.pool.putconn(conn)
-
-
-class MasterServerStats(AgentServerStats):
-
-    @commands.command(description='Shows servers load', usage='[period]')
-    @utils.has_role('Admin')
-    @commands.guild_only()
-    async def serverload(self, ctx, *params):
-        is_all, period = self.get_params(*params)
-        server: Server = await self.bot.get_server(ctx)
-        if not is_all:
-            if server:
-                await self.display_report(ctx, 'serverload.json', period, server.name)
-=======
             await asyncio.to_thread(os.remove, env.filename)
 
     @command(description='Displays the load of your DCS servers')
@@ -145,7 +45,6 @@
                          period: Optional[str]):
         if _server:
             await self.display_report(interaction, 'serverload.json', period, _server.name)
->>>>>>> 44a1ebf3
         else:
             report = PaginationReport(self.bot, interaction, self.plugin_name, 'serverload.json')
             await report.render(period=period, server_name=None)
