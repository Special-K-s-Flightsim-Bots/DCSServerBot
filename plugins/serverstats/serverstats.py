import numpy as np
import pandas as pd
import warnings
from contextlib import closing
from core import const, report
from matplotlib.ticker import FuncFormatter
from psycopg.rows import dict_row
from typing import Optional

# ignore pandas warnings (log scale et al)
warnings.filterwarnings("ignore", category=UserWarning)


class ServerUsage(report.EmbedElement):

    def render(self, server_name: Optional[str], period: Optional[str]):
        sql = f"SELECT trim(regexp_replace(m.server_name, '{self.bot.filter['server_name']}', '', 'g')) " \
              f"AS server_name, ROUND(SUM(EXTRACT(EPOCH FROM (s.hop_off - s.hop_on))) / 3600) AS playtime, " \
              f"COUNT(DISTINCT s.player_ucid) AS players, COUNT(DISTINCT p.discord_id) AS members FROM missions m, " \
              f"statistics s, players p WHERE m.id = s.mission_id AND s.player_ucid = p.ucid AND s.hop_off IS NOT NULL"
        if server_name:
            sql += f' AND m.server_name = %s'
        if period:
            sql += f" AND DATE(s.hop_on) > (DATE(NOW()) - interval '1 {period}')"
        sql += ' GROUP BY 1 ORDER BY 2 DESC'

        with self.pool.connection() as conn:
            with closing(conn.cursor(row_factory=dict_row)) as cursor:
                servers = playtimes = players = members = ''
<<<<<<< HEAD
                cursor.execute(sql, (server_name, ))
                for row in cursor.fetchall():
=======
                if server_name:
                    rows = cursor.execute(sql, (server_name, )).fetchall()
                else:
                    rows = cursor.execute(sql).fetchall()
                for row in rows:
>>>>>>> 44a1ebf3
                    servers += row['server_name'] + '\n'
                    playtimes += '{:.0f}\n'.format(row['playtime'])
                    players += '{:.0f}\n'.format(row['players'])
                    members += '{:.0f}\n'.format(row['members'])
                if len(servers) > 0:
                    if not server_name:
                        self.add_field(name='Server', value=servers)
                    self.add_field(name='Playtime (h)', value=playtimes)
                    self.add_field(name='Unique Players', value=players)
                    if server_name:
                        self.add_field(name='Discord Members', value=members)


class TopMissionPerServer(report.EmbedElement):

    def render(self, server_name: Optional[str], period: Optional[str], limit: int):
        sql_left = 'SELECT server_name, mission_name, playtime FROM (SELECT server_name, ' \
                                      'mission_name, playtime, ROW_NUMBER() OVER(PARTITION BY server_name ORDER BY ' \
                                      'playtime DESC) AS rn FROM ('
        sql_inner = f"SELECT trim(regexp_replace(m.server_name, '{self.bot.filter['server_name']}', '', " \
                    f"'g')) AS server_name, trim(regexp_replace(m.mission_name, " \
                    f"'{self.bot.filter['mission_name']}', ' ', 'g')) AS mission_name, " \
                    f"ROUND(SUM(EXTRACT(EPOCH FROM (s.hop_off - s.hop_on))) / 3600) AS playtime FROM missions m, " \
                    f"statistics s WHERE m.id = s.mission_id AND s.hop_off IS NOT NULL"
        sql_right = ') AS x) AS y WHERE rn {} ORDER BY 3 DESC'
        if server_name:
            sql_inner += f' AND m.server_name = %s'
        if period:
            sql_inner += f" AND DATE(s.hop_on) > (DATE(NOW()) - interval '1 {period}')"
        sql_inner += ' GROUP BY 1, 2'

        with self.pool.connection() as conn:
            with closing(conn.cursor(row_factory=dict_row)) as cursor:
                servers = missions = playtimes = ''
<<<<<<< HEAD
                cursor.execute(sql_left + sql_inner + sql_right.format(
                    '= 1' if not server_name else f'<= {limit}'), (server_name, ))
                for row in cursor.fetchall():
=======
                if server_name:
                    rows = cursor.execute(sql_left + sql_inner + sql_right.format(
                        '= 1' if not server_name else f'<= {limit}'), (server_name, )).fetchall()
                else:
                    rows = cursor.execute(sql_left + sql_inner + sql_right.format(
                        '= 1' if not server_name else f'<= {limit}')).fetchall()
                for row in rows:
>>>>>>> 44a1ebf3
                    servers += row['server_name'] + '\n'
                    missions += row['mission_name'][:20] + '\n'
                    playtimes += '{:.0f}\n'.format(row['playtime'])
                if len(servers) > 0:
                    if not server_name:
                        self.add_field(name='Server', value=servers)
                    self.add_field(name='TOP Mission' if not server_name else f"TOP {limit} Missions", value=missions)
                    self.add_field(name='Playtime (h)', value=playtimes)
                    if server_name:
                        self.add_field(name='_ _', value='_ _')


class TopModulesPerServer(report.EmbedElement):

    def render(self, server_name: Optional[str], period: Optional[str], limit: int):
        sql = 'SELECT s.slot, COUNT(s.slot) AS num_usage, COALESCE(ROUND(SUM(EXTRACT(EPOCH FROM (s.hop_off - ' \
              's.hop_on))) / 3600),0) AS playtime, COUNT(DISTINCT s.player_ucid) AS players FROM missions m, ' \
              'statistics s WHERE m.id = s.mission_id'
        if server_name:
            sql += ' AND m.server_name = %s'
        if period:
            sql += f" AND DATE(s.hop_on) > (DATE(NOW()) - interval '1 {period}')"
        sql += f" GROUP BY s.slot ORDER BY 3 DESC LIMIT {limit}"

        with self.pool.connection() as conn:
            with closing(conn.cursor(row_factory=dict_row)) as cursor:
                modules = playtimes = players = ''
<<<<<<< HEAD
                cursor.execute(sql, (server_name, ))
                for row in cursor.fetchall():
=======
                if server_name:
                    rows = cursor.execute(sql, (server_name, )).fetchall()
                else:
                    rows = cursor.execute(sql).fetchall()
                for row in rows:
>>>>>>> 44a1ebf3
                    modules += row['slot'] + '\n'
                    playtimes += '{:.0f}\n'.format(row['playtime'])
                    players += '{:.0f} ({:.0f})\n'.format(row['players'], row['num_usage'])
                if len(modules) > 0:
                    self.add_field(name=f"TOP {limit} Modules", value=modules)
                    self.add_field(name='Playtime (h)', value=playtimes)
                    self.add_field(name='Players (# uses)', value=players)


class UniquePast14(report.GraphElement):

    def render(self, server_name: Optional[str]):
        sql = 'SELECT d.date AS date, COUNT(DISTINCT s.player_ucid) AS players FROM statistics s, ' \
              'missions m, generate_series(DATE(NOW()) - INTERVAL \'2 weeks\', DATE(NOW()), INTERVAL \'1 ' \
              'day\') d WHERE d.date BETWEEN DATE(s.hop_on) AND DATE(s.hop_off) AND s.mission_id = m.id'
        if server_name:
            sql += f" AND m.server_name = %s"
        sql += ' GROUP BY d.date'

        labels = []
        values = []
<<<<<<< HEAD
        conn = self.pool.getconn()
        try:
            with closing(conn.cursor(cursor_factory=psycopg2.extras.DictCursor)) as cursor:
                cursor.execute(sql, (server_name, ))
                for row in cursor.fetchall():
=======
        with self.pool.connection() as conn:
            with closing(conn.cursor(row_factory=dict_row)) as cursor:
                if server_name:
                    rows = cursor.execute(sql, (server_name, )).fetchall()
                else:
                    rows = cursor.execute(sql).fetchall()
                for row in rows:
>>>>>>> 44a1ebf3
                    labels.append(row['date'].strftime('%a %m/%d'))
                    values.append(row['players'])
                self.axes.bar(labels, values, width=0.5, color='dodgerblue')
                self.axes.set_title('Unique Players past 14 Days', color='white', fontsize=25)
                self.axes.set_yticks([])
                for label in self.axes.get_xticklabels():
                    label.set_rotation(30)
                    label.set_ha('right')
                for i in range(0, len(values)):
                    self.axes.annotate(values[i], xy=(
                        labels[i], values[i]), ha='center', va='bottom', weight='bold')
                if len(values) == 0:
                    self.axes.set_xticks([])
                    self.axes.text(0, 0, 'No data available.', ha='center', va='center', rotation=45, size=15)


class UsersPerDayTime(report.GraphElement):

    def render(self, server_name: Optional[str], period: Optional[str]):
        sql = 'SELECT to_char(s.hop_on, \'ID\') as weekday, to_char(h.time, \'HH24\') AS hour, ' \
              'COUNT(DISTINCT s.player_ucid) AS players FROM statistics s, missions m, generate_series(current_date, ' \
              'current_date + 1, INTERVAL \'1 hour\') h WHERE date_part(\'hour\', h.time) BETWEEN date_part(\'hour\', ' \
              's.hop_on) AND date_part(\'hour\', s.hop_off) AND s.mission_id = m.id'
        if server_name:
            sql += f" AND m.server_name = %s"
        if period:
            sql += f" AND DATE(s.hop_on) > (DATE(NOW()) - interval '1 {period}')"
        sql += ' GROUP BY 1, 2'

        with self.pool.connection() as conn:
            with closing(conn.cursor(row_factory=dict_row)) as cursor:
                values = np.zeros((24, 7))
<<<<<<< HEAD
                cursor.execute(sql, (server_name, ))
                for row in cursor.fetchall():
=======
                if server_name:
                    rows = cursor.execute(sql, (server_name, )).fetchall()
                else:
                    rows = cursor.execute(sql).fetchall()
                for row in rows:
>>>>>>> 44a1ebf3
                    values[int(row['hour'])][int(row['weekday']) - 1] = row['players']
                self.axes.imshow(values, cmap='cividis', aspect='auto')
                self.axes.set_title('Users per Day/Time (UTC)', color='white', fontsize=25)
                self.axes.xaxis.set_major_formatter(FuncFormatter(lambda x, pos: const.WEEKDAYS[int(np.clip(x, 0, 6))]))


class ServerLoad(report.MultiGraphElement):

    def render(self, server_name: Optional[str], period: str, node: Optional[str]):
        sql = f"SELECT date_trunc('minute', time) AS time, AVG(users) AS \"Users\", AVG(cpu) AS \"CPU\", AVG(CASE " \
              f"WHEN mem_total-mem_ram < 0 THEN 0 ELSE mem_total-mem_ram END)/(1024*1024) AS \"Memory (paged)\", " \
              f"AVG(mem_ram)/(1024*1024) AS \"Memory (RAM)\", SUM(read_bytes)/1024 AS \"Read\", SUM(write_bytes)/1024 " \
              f"AS \"Write\", ROUND(AVG(bytes_sent)) AS \"Sent\", ROUND(AVG(bytes_recv)) AS \"Recv\", ROUND(AVG(fps), " \
              f"2) AS \"FPS\", ROUND(AVG(ping), 2) AS \"Ping\" FROM serverstats " \
              f"WHERE time > (CURRENT_TIMESTAMP - interval '1 {period}')"
        if server_name:
            sql += f" AND server_name = %s"
<<<<<<< HEAD
        if agent_host:
            sql += f" AND agent_host = '{agent_host}'"
        sql += " GROUP BY 1"
        conn = self.pool.getconn()
        try:
            with closing(conn.cursor(cursor_factory=psycopg2.extras.RealDictCursor)) as cursor:
                cursor.execute(sql, (server_name, ))
=======
        if node:
            sql += f" AND node = '{node}'"
        sql += " GROUP BY 1"
        with self.pool.connection() as conn:
            with closing(conn.cursor(row_factory=dict_row)) as cursor:
                if server_name:
                    cursor.execute(sql, (server_name, ))
                else:
                    cursor.execute(sql)
>>>>>>> 44a1ebf3
                if cursor.rowcount > 0:
                    series = pd.DataFrame.from_dict(cursor.fetchall())
                    for column in [
                        'CPU', 'FPS', 'Ping', 'Read', 'Recv', 'Sent', 'Users', 'Write', 'Memory (RAM)', 'Memory (paged)'
                    ]:
                        series[column] = series[column].astype(float)
                    series.plot(ax=self.axes[0], x='time', y=['CPU'], title='CPU / User', xticks=[], xlabel='')
                    self.axes[0].legend(loc='upper left')
                    ax2 = self.axes[0].twinx()
                    series.plot(ax=ax2, x='time', y=['Users'], xticks=[], xlabel='', color='blue')
                    ax2.legend(['Users'], loc='upper right')
                    series.plot(ax=self.axes[1], x='time', y=['FPS'], title='FPS / User', xticks=[], xlabel='')
                    self.axes[1].legend(loc='upper left')
                    ax3 = self.axes[1].twinx()
                    series.plot(ax=ax3, x='time', y=['Users'], xticks=[], xlabel='', color='blue')
                    ax3.legend(['Users'], loc='upper right')
                    series.plot(ax=self.axes[2], x='time', y=['Memory (RAM)', 'Memory (paged)'], title='Memory', xticks=[], xlabel="", ylabel='Memory (MB)', kind='area', stacked=True)
                    self.axes[2].legend(loc='upper left')
                    series.plot(ax=self.axes[3], x='time', y=['Read', 'Write'], title='Disk', logy=True, xticks=[], xlabel='', ylabel='KB', grid=True)
                    self.axes[3].legend(loc='upper left')
                    series.plot(ax=self.axes[4], x='time', y=['Sent', 'Recv'], title='Network', logy=True, xlabel='', ylabel='KB/s', grid=True)
                    self.axes[4].legend(['Sent', 'Recv'], loc='upper left')
                    ax4 = self.axes[4].twinx()
                    series.plot(ax=ax4, x='time', y=['Ping'], xlabel='', ylabel='ms', color='yellow')
                    ax4.legend(['Ping'], loc='upper right')
                else:
                    for i in range(0, 4):
                        self.axes[i].bar([], [])
                        self.axes[i].set_xticks([])
                        self.axes[i].set_yticks([])
                        self.axes[i].text(0, 0, 'No data available.', ha='center', va='center', size=20)<|MERGE_RESOLUTION|>--- conflicted
+++ resolved
@@ -27,16 +27,11 @@
         with self.pool.connection() as conn:
             with closing(conn.cursor(row_factory=dict_row)) as cursor:
                 servers = playtimes = players = members = ''
-<<<<<<< HEAD
-                cursor.execute(sql, (server_name, ))
-                for row in cursor.fetchall():
-=======
-                if server_name:
-                    rows = cursor.execute(sql, (server_name, )).fetchall()
-                else:
-                    rows = cursor.execute(sql).fetchall()
-                for row in rows:
->>>>>>> 44a1ebf3
+                if server_name:
+                    rows = cursor.execute(sql, (server_name, )).fetchall()
+                else:
+                    rows = cursor.execute(sql).fetchall()
+                for row in rows:
                     servers += row['server_name'] + '\n'
                     playtimes += '{:.0f}\n'.format(row['playtime'])
                     players += '{:.0f}\n'.format(row['players'])
@@ -71,11 +66,6 @@
         with self.pool.connection() as conn:
             with closing(conn.cursor(row_factory=dict_row)) as cursor:
                 servers = missions = playtimes = ''
-<<<<<<< HEAD
-                cursor.execute(sql_left + sql_inner + sql_right.format(
-                    '= 1' if not server_name else f'<= {limit}'), (server_name, ))
-                for row in cursor.fetchall():
-=======
                 if server_name:
                     rows = cursor.execute(sql_left + sql_inner + sql_right.format(
                         '= 1' if not server_name else f'<= {limit}'), (server_name, )).fetchall()
@@ -83,7 +73,6 @@
                     rows = cursor.execute(sql_left + sql_inner + sql_right.format(
                         '= 1' if not server_name else f'<= {limit}')).fetchall()
                 for row in rows:
->>>>>>> 44a1ebf3
                     servers += row['server_name'] + '\n'
                     missions += row['mission_name'][:20] + '\n'
                     playtimes += '{:.0f}\n'.format(row['playtime'])
@@ -111,16 +100,11 @@
         with self.pool.connection() as conn:
             with closing(conn.cursor(row_factory=dict_row)) as cursor:
                 modules = playtimes = players = ''
-<<<<<<< HEAD
-                cursor.execute(sql, (server_name, ))
-                for row in cursor.fetchall():
-=======
-                if server_name:
-                    rows = cursor.execute(sql, (server_name, )).fetchall()
-                else:
-                    rows = cursor.execute(sql).fetchall()
-                for row in rows:
->>>>>>> 44a1ebf3
+                if server_name:
+                    rows = cursor.execute(sql, (server_name, )).fetchall()
+                else:
+                    rows = cursor.execute(sql).fetchall()
+                for row in rows:
                     modules += row['slot'] + '\n'
                     playtimes += '{:.0f}\n'.format(row['playtime'])
                     players += '{:.0f} ({:.0f})\n'.format(row['players'], row['num_usage'])
@@ -142,21 +126,13 @@
 
         labels = []
         values = []
-<<<<<<< HEAD
-        conn = self.pool.getconn()
-        try:
-            with closing(conn.cursor(cursor_factory=psycopg2.extras.DictCursor)) as cursor:
-                cursor.execute(sql, (server_name, ))
-                for row in cursor.fetchall():
-=======
-        with self.pool.connection() as conn:
-            with closing(conn.cursor(row_factory=dict_row)) as cursor:
-                if server_name:
-                    rows = cursor.execute(sql, (server_name, )).fetchall()
-                else:
-                    rows = cursor.execute(sql).fetchall()
-                for row in rows:
->>>>>>> 44a1ebf3
+        with self.pool.connection() as conn:
+            with closing(conn.cursor(row_factory=dict_row)) as cursor:
+                if server_name:
+                    rows = cursor.execute(sql, (server_name, )).fetchall()
+                else:
+                    rows = cursor.execute(sql).fetchall()
+                for row in rows:
                     labels.append(row['date'].strftime('%a %m/%d'))
                     values.append(row['players'])
                 self.axes.bar(labels, values, width=0.5, color='dodgerblue')
@@ -189,16 +165,11 @@
         with self.pool.connection() as conn:
             with closing(conn.cursor(row_factory=dict_row)) as cursor:
                 values = np.zeros((24, 7))
-<<<<<<< HEAD
-                cursor.execute(sql, (server_name, ))
-                for row in cursor.fetchall():
-=======
-                if server_name:
-                    rows = cursor.execute(sql, (server_name, )).fetchall()
-                else:
-                    rows = cursor.execute(sql).fetchall()
-                for row in rows:
->>>>>>> 44a1ebf3
+                if server_name:
+                    rows = cursor.execute(sql, (server_name, )).fetchall()
+                else:
+                    rows = cursor.execute(sql).fetchall()
+                for row in rows:
                     values[int(row['hour'])][int(row['weekday']) - 1] = row['players']
                 self.axes.imshow(values, cmap='cividis', aspect='auto')
                 self.axes.set_title('Users per Day/Time (UTC)', color='white', fontsize=25)
@@ -216,15 +187,6 @@
               f"WHERE time > (CURRENT_TIMESTAMP - interval '1 {period}')"
         if server_name:
             sql += f" AND server_name = %s"
-<<<<<<< HEAD
-        if agent_host:
-            sql += f" AND agent_host = '{agent_host}'"
-        sql += " GROUP BY 1"
-        conn = self.pool.getconn()
-        try:
-            with closing(conn.cursor(cursor_factory=psycopg2.extras.RealDictCursor)) as cursor:
-                cursor.execute(sql, (server_name, ))
-=======
         if node:
             sql += f" AND node = '{node}'"
         sql += " GROUP BY 1"
@@ -234,7 +196,6 @@
                     cursor.execute(sql, (server_name, ))
                 else:
                     cursor.execute(sql)
->>>>>>> 44a1ebf3
                 if cursor.rowcount > 0:
                     series = pd.DataFrame.from_dict(cursor.fetchall())
                     for column in [
