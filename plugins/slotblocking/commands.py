import discord
<<<<<<< HEAD
import json
import os
from copy import deepcopy
from core import DCSServerBot, Plugin, PluginRequiredError, Server, Player, TEventListener, PluginInstallationError
=======
from core import Plugin, PluginRequiredError, Server, Player, TEventListener, PluginInstallationError
>>>>>>> 44a1ebf3
from discord.ext import commands
from services import DCSServerBot
from typing import Optional, Type
from .listener import SlotBlockingListener


class SlotBlocking(Plugin):

<<<<<<< HEAD
    def __init__(self, bot: DCSServerBot, eventlistener: TEventListener):
        super().__init__(bot, eventlistener=eventlistener)
        if not self.locals:
            raise PluginInstallationError(reason=f"No {self.plugin_name}.json file found!", plugin=self.plugin_name)

    def migrate(self, version: str):
        if version != '1.3' or \
                not os.path.exists('config/slotblocking.json') or \
                os.path.exists('config/creditsystem.json'):
            return
        with open('config/slotblocking.json') as file:
            old: dict = json.load(file)
        new = deepcopy(old)
        dirty = False
        for i in range(0, len(old['configs'])):
            # delete stuff from the slotblocking config
            if 'points_per_kill' in old['configs'][i]:
                dirty = True
                del old['configs'][i]['points_per_kill']
            if 'initial_points' in old['configs'][i]:
                dirty = True
                del old['configs'][i]['initial_points']
            # delete stuff from the new creditsystem config
            if 'use_reservations' in new['configs'][i]:
                del new['configs'][i]['use_reservations']
            if 'restricted' in new['configs'][i]:
                del new['configs'][i]['restricted']
        if dirty:
            os.rename('config/slotblocking.json', 'config/slotblocking.bak')
            with open('config/slotblocking.json', 'w') as file:
                json.dump(old, file, indent=2)
            with open('config/creditsystem.json', 'w') as file:
                json.dump(new, file, indent=2)
            self.log.info('  => config/slotblocking.json partly migrated to config/creditsystem.json, please verify!')

    def get_config(self, server: Server, *, use_cache: Optional[bool] = True) -> Optional[dict]:
        if server.name not in self._config or not use_cache:
            default, specific = self.get_base_config(server)
            if default and not specific:
                self._config[server.name] = default
            elif specific and not default:
                self._config[server.name] = specific
            elif default and specific:
                merged = {}
                if 'VIP' in specific:
                    merged['VIP'] = specific['VIP']
                elif 'VIP' in default:
                    merged['VIP'] = default['VIP']
                if 'use_reservations' in specific:
                    merged['use_reservations'] = specific['use_reservations']
                elif 'use_reservations' in default:
                    merged['use_reservations'] = default['use_reservations']
                if 'restricted' in default and 'restricted' not in specific:
                    merged['restricted'] = default['restricted']
                elif 'restricted' not in default and 'restricted' in specific:
                    merged['restricted'] = specific['restricted']
                elif 'restricted' in default and 'restricted' in specific:
                    merged['restricted'] = default['restricted'] + specific['restricted']
                self._config[server.name] = merged
            else:
                return None
        return self._config.get(server.name)
=======
    def __init__(self, bot: DCSServerBot, eventlistener: Type[TEventListener] = None):
        super().__init__(bot, eventlistener=eventlistener)
        if not self.locals:
            raise PluginInstallationError(reason=f"No {self.plugin_name}.yaml file found!", plugin=self.plugin_name)

    def get_config(self, server: Optional[Server] = None, *, plugin_name: Optional[str] = None,
                   use_cache: Optional[bool] = True) -> dict:
        if plugin_name:
            return super().get_config(server, plugin_name=plugin_name, use_cache=use_cache)
        if server.instance.name not in self._config or not use_cache:
            default, specific = self.get_base_config(server)
            vips = default.get('VIP', {}) | specific.get('VIP', {})
            self._config[server.instance.name] = default | specific
            if vips:
                self._config[server.instance.name]['VIP'] = vips
        return self._config[server.instance.name]
>>>>>>> 44a1ebf3

    @commands.Cog.listener()
    async def on_member_update(self, before: discord.Member, after: discord.Member):
        # did a member change its roles?
        if before.roles != after.roles:
            for server in self.bot.servers.values():
                player: Player = server.get_player(discord_id=after.id)
                if not player:
                    ucid = self.bot.get_ucid_by_member(after)
                    if not ucid:
                        return
                    roles = [
                        discord.utils.get(self.bot.guilds[0].roles, name=x)
                        for x in self.get_config(server).get('VIP', {}).get('discord', [])
                    ]
                    if not roles:
                        return
                    for role in after.roles:
                        if role in roles:
<<<<<<< HEAD
                            server.sendtoDCS({
=======
                            server.send_to_dcs({
>>>>>>> 44a1ebf3
                                'command': 'uploadUserRoles',
                                'ucid': ucid,
                                'roles': [x.name for x in after.roles]
                            })
                            break


async def setup(bot: DCSServerBot):
    for plugin in ['mission', 'creditsystem']:
        if plugin not in bot.plugins:
            raise PluginRequiredError(plugin)
    await bot.add_cog(SlotBlocking(bot, SlotBlockingListener))<|MERGE_RESOLUTION|>--- conflicted
+++ resolved
@@ -1,12 +1,5 @@
 import discord
-<<<<<<< HEAD
-import json
-import os
-from copy import deepcopy
-from core import DCSServerBot, Plugin, PluginRequiredError, Server, Player, TEventListener, PluginInstallationError
-=======
 from core import Plugin, PluginRequiredError, Server, Player, TEventListener, PluginInstallationError
->>>>>>> 44a1ebf3
 from discord.ext import commands
 from services import DCSServerBot
 from typing import Optional, Type
@@ -15,70 +8,6 @@
 
 class SlotBlocking(Plugin):
 
-<<<<<<< HEAD
-    def __init__(self, bot: DCSServerBot, eventlistener: TEventListener):
-        super().__init__(bot, eventlistener=eventlistener)
-        if not self.locals:
-            raise PluginInstallationError(reason=f"No {self.plugin_name}.json file found!", plugin=self.plugin_name)
-
-    def migrate(self, version: str):
-        if version != '1.3' or \
-                not os.path.exists('config/slotblocking.json') or \
-                os.path.exists('config/creditsystem.json'):
-            return
-        with open('config/slotblocking.json') as file:
-            old: dict = json.load(file)
-        new = deepcopy(old)
-        dirty = False
-        for i in range(0, len(old['configs'])):
-            # delete stuff from the slotblocking config
-            if 'points_per_kill' in old['configs'][i]:
-                dirty = True
-                del old['configs'][i]['points_per_kill']
-            if 'initial_points' in old['configs'][i]:
-                dirty = True
-                del old['configs'][i]['initial_points']
-            # delete stuff from the new creditsystem config
-            if 'use_reservations' in new['configs'][i]:
-                del new['configs'][i]['use_reservations']
-            if 'restricted' in new['configs'][i]:
-                del new['configs'][i]['restricted']
-        if dirty:
-            os.rename('config/slotblocking.json', 'config/slotblocking.bak')
-            with open('config/slotblocking.json', 'w') as file:
-                json.dump(old, file, indent=2)
-            with open('config/creditsystem.json', 'w') as file:
-                json.dump(new, file, indent=2)
-            self.log.info('  => config/slotblocking.json partly migrated to config/creditsystem.json, please verify!')
-
-    def get_config(self, server: Server, *, use_cache: Optional[bool] = True) -> Optional[dict]:
-        if server.name not in self._config or not use_cache:
-            default, specific = self.get_base_config(server)
-            if default and not specific:
-                self._config[server.name] = default
-            elif specific and not default:
-                self._config[server.name] = specific
-            elif default and specific:
-                merged = {}
-                if 'VIP' in specific:
-                    merged['VIP'] = specific['VIP']
-                elif 'VIP' in default:
-                    merged['VIP'] = default['VIP']
-                if 'use_reservations' in specific:
-                    merged['use_reservations'] = specific['use_reservations']
-                elif 'use_reservations' in default:
-                    merged['use_reservations'] = default['use_reservations']
-                if 'restricted' in default and 'restricted' not in specific:
-                    merged['restricted'] = default['restricted']
-                elif 'restricted' not in default and 'restricted' in specific:
-                    merged['restricted'] = specific['restricted']
-                elif 'restricted' in default and 'restricted' in specific:
-                    merged['restricted'] = default['restricted'] + specific['restricted']
-                self._config[server.name] = merged
-            else:
-                return None
-        return self._config.get(server.name)
-=======
     def __init__(self, bot: DCSServerBot, eventlistener: Type[TEventListener] = None):
         super().__init__(bot, eventlistener=eventlistener)
         if not self.locals:
@@ -95,7 +24,6 @@
             if vips:
                 self._config[server.instance.name]['VIP'] = vips
         return self._config[server.instance.name]
->>>>>>> 44a1ebf3
 
     @commands.Cog.listener()
     async def on_member_update(self, before: discord.Member, after: discord.Member):
@@ -115,11 +43,7 @@
                         return
                     for role in after.roles:
                         if role in roles:
-<<<<<<< HEAD
-                            server.sendtoDCS({
-=======
                             server.send_to_dcs({
->>>>>>> 44a1ebf3
                                 'command': 'uploadUserRoles',
                                 'ucid': ucid,
                                 'roles': [x.name for x in after.roles]
