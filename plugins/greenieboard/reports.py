--- conflicted
+++ resolved
@@ -161,61 +161,6 @@
 
 class GreenieBoard(EmbedElement):
     def render(self, server_name: str, num_rows: int):
-<<<<<<< HEAD
-        conn = self.pool.getconn()
-        try:
-            sql1 = 'SELECT g.player_ucid, p.name, g.points, MAX(g.time) AS time FROM (' \
-                   'SELECT player_ucid, ROW_NUMBER() OVER w AS rn, AVG(points) OVER w AS points, MAX(time) ' \
-                   'OVER w AS time FROM greenieboard'
-            sql2 = 'SELECT TRIM(grade) as "grade", night FROM greenieboard WHERE player_ucid = %s'
-            if server_name:
-                self.embed.description = utils.escape_string(server_name)
-                sql1 += f" WHERE mission_id in (SELECT id FROM missions WHERE server_name = '{server_name}')"
-                sql2 += f" AND mission_id in (SELECT id FROM missions WHERE server_name = '{server_name}')"
-            sql1 += ' WINDOW w AS (PARTITION BY player_ucid ORDER BY ID DESC ROWS BETWEEN CURRENT ROW AND 9 FOLLOWING)) ' \
-                    'g, players p WHERE g.player_ucid = p.ucid AND g.rn = 1 GROUP BY 1, 2, 3 ORDER BY 3 DESC LIMIT %s'
-            sql2 += ' ORDER BY ID DESC LIMIT 10'
-
-            with closing(conn.cursor(cursor_factory=psycopg2.extras.RealDictCursor)) as cursor:
-                cursor.execute(sql1, (num_rows, ))
-                if cursor.rowcount > 0:
-                    pilots = points = landings = ''
-                    max_time = datetime.fromisocalendar(1970, 1, 1)
-                    for row in cursor.fetchall():
-                        pilots += utils.escape_string(row['name']) + '\n'
-                        points += f"{row['points']:.2f}\n"
-                        cursor.execute(sql2, (row['player_ucid'], ))
-                        i = 0
-                        landings += '**|'
-                        for landing in cursor.fetchall():
-                            if landing['night']:
-                                landings += const.NIGHT_EMOJIS[landing['grade']] + '|'
-                            else:
-                                landings += const.DAY_EMOJIS[landing['grade']] + '|'
-                            i += 1
-                        for i in range(i, 10):
-                            landings += const.DAY_EMOJIS[None] + '|'
-                        landings += '**\n'
-                        if row['time'] > max_time:
-                            max_time = row['time']
-                    self.add_field(name='Pilot', value=pilots)
-                    self.add_field(name='Avg', value=points)
-                    self.add_field(name='|:one:|:two:|:three:|:four:|:five:|:six:|:seven:|:eight:|:nine:|:zero:|',
-                                   value=landings)
-                    footer = ''
-                    for grade, text in const.GRADES.items():
-                        if grade not in ['WOP', 'OWO', 'TWO', 'WOFD']:
-                            footer += const.DAY_EMOJIS[grade] + '\t' + grade.ljust(6) + '\t' + text + '\n'
-                    footer += '\nLandings are added at the front, meaning 1 is your latest landing.\n' \
-                              'Night landings shown by round markers.'
-                    if max_time:
-                        footer += f'\nLast recorded trap: {max_time:%y-%m-%d %H:%M:%S}'
-                    self.embed.set_footer(text=footer)
-        except (Exception, psycopg2.DatabaseError) as error:
-            self.log.exception(error)
-        finally:
-            self.pool.putconn(conn)
-=======
         sql1 = 'SELECT g.player_ucid, p.name, g.points, MAX(g.time) AS time FROM (' \
                'SELECT player_ucid, ROW_NUMBER() OVER w AS rn, AVG(points) OVER w AS points, MAX(time) ' \
                'OVER w AS time FROM greenieboard'
@@ -264,5 +209,4 @@
                           'Night landings shown by round markers.'
                 if max_time:
                     footer += f'\nLast recorded trap: {max_time:%y-%m-%d %H:%M:%S}'
-                self.embed.set_footer(text=footer)
->>>>>>> 44a1ebf3
+                self.embed.set_footer(text=footer)