import discord
import os
import shutil
import time
<<<<<<< HEAD
from contextlib import closing
from core import Plugin, DCSServerBot, PluginRequiredError, utils, PaginationReport, Report, Server, TEventListener
from datetime import datetime
from discord import SelectOption, TextStyle, app_commands
from discord.ext import commands, tasks
from discord.ui import View, Select, Modal, TextInput, Item
from os import path
from typing import Optional, Union, List, Type, Any
from .listener import GreenieBoardEventListener


class GreenieBoardAgent(Plugin):

    def __init__(self, bot: DCSServerBot, eventlistener: Type[TEventListener] = None):
        super().__init__(bot, eventlistener)
        self.auto_delete.start()

    async def cog_unload(self):
        self.auto_delete.cancel()

    def get_config(self, server: Server, *, use_cache: Optional[bool] = True) -> Optional[dict]:
        if server.name not in self._config or not use_cache:
            default, specific = self.get_base_config(server)
            # we only specify the persistent channel in the server settings, if it is expicitely defined
            if 'persistent_channel' in default:
                del default['persistent_channel']
            if default and not specific:
                self._config[server.name] = default
            elif specific and not default:
                self._config[server.name] = specific
            elif default and specific:
                merged = default
                # specific settings will overwrite default settings
                for key, value in specific.items():
                    merged[key] = value
                self._config[server.name] = merged
            else:
                return None
        return self._config.get(server.name)

    def migrate(self, version: str):
        if version != '1.3':
            return
        os.rename('config/greenieboard.json', 'config/greenieboard.bak')
        with open('config/greenieboard.bak') as infile:
            old: dict = json.load(infile)
        dirty = False
        for config in old['configs']:
            if 'ratings' in config and '---' in config['ratings']:
                config['ratings']['--'] = config['ratings']['---']
                del config['ratings']['---']
                dirty = True
        if dirty:
            with open('config/greenieboard.json', 'w') as outfile:
                json.dump(old, outfile, indent=2)
                self.log.info('  => config/greenieboard.json migrated to new format, please verify!')
=======

from contextlib import closing
from core import Plugin, PluginRequiredError, utils, PaginationReport, Report, TEventListener, Group, Server, \
    DEFAULT_TAG
from discord import SelectOption, app_commands
from discord.app_commands import Range
from discord.ext import tasks
from psycopg.rows import dict_row
from services import DCSServerBot
from typing import Optional, Union, Type
>>>>>>> 44a1ebf3

from .listener import GreenieBoardEventListener
from .views import TrapView


class GreenieBoard(Plugin):

    def read_locals(self) -> dict:
        config = super().read_locals()
        if not config:
            self.log.info('No greenieboard.yaml found, copying the sample.')
            shutil.copyfile('config/samples/plugins/greenieboard.yaml', 'config/plugins/greenieboard.yaml')
            config = super().read_locals()
        return config

    def get_config(self, server: Optional[Server] = None, *, plugin_name: Optional[str] = None,
                   use_cache: Optional[bool] = True) -> dict:
        # retrieve the config from another plugin
        if plugin_name:
            return super().get_config(server, plugin_name=plugin_name, use_cache=use_cache)
        if not server:
            return self.locals.get(DEFAULT_TAG, {})
        if server.instance.name not in self._config:
            default, specific = self.get_base_config(server)
            if 'persistent_board' in default:
                del default['persistent_board']
            if 'persistent_channel' in default:
                del default['persistent_channel']
            self._config[server.instance.name] = default | specific
        return self._config[server.instance.name]

    async def prune(self, conn, *, days: int = -1, ucids: list[str] = None):
        self.log.debug('Pruning Greenieboard ...')
        if ucids:
            for ucid in ucids:
                conn.execute('DELETE FROM greenieboard WHERE player_ucid = %s', (ucid,))
        elif days > -1:
            conn.execute(f"DELETE FROM greenieboard WHERE time < (DATE(NOW()) - interval '{days} days')")
        self.log.debug('Greenieboard pruned.')

    # New command group "/trape"
    traps = Group(name="traps", description="Commands to display and manage carrier traps")

<<<<<<< HEAD
    @tasks.loop(hours=24.0)
    async def auto_delete(self):
        def do_delete(path: str, days: int):
            now = time.time()
            for f in [os.path.join(path, x) for x in os.listdir(path)]:
                if os.stat(f).st_mtime < (now - days * 86400):
                    if os.path.isfile(f):
                        os.remove(f)

        try:
            for server in self.bot.servers.values():
                config = self.get_config(server)
                basedir = os.path.expandvars(self.bot.config[server.installation]['DCS_HOME'])
                if 'Moose.AIRBOSS' in config and 'delete_after' in config['Moose.AIRBOSS']:
                    basedir += os.path.sep + config['Moose.AIRBOSS']['basedir'] if 'basedir' in config['Moose.AIRBOSS'] else ''
                    do_delete(basedir, config['Moose.AIRBOSS']['delete_after'])
                elif 'FunkMan' in config and 'delete_after' in config['FunkMan']:
                    basedir += os.path.sep + config['FunkMan']['basedir'] if 'basedir' in config['FunkMan'] else ''
                    do_delete(basedir, config['FunkMan']['delete_after'])
        except Exception as ex:
            self.log.exception(ex)


class GreenieBoardMaster(GreenieBoardAgent):

    @commands.command(description='Show carrier landing qualifications', usage='[member|name]', aliases=['traps'])
    @utils.has_role('DCS')
    @commands.guild_only()
    async def carrier(self, ctx, member: Optional[Union[discord.Member, str]], *params):
=======
    @traps.command(description='Show carrier landing qualifications')
    @app_commands.guild_only()
    @utils.app_has_role('DCS')
    async def info(self, interaction: discord.Interaction,
                   user: Optional[app_commands.Transform[Union[str, discord.Member], utils.UserTransformer]]):
>>>>>>> 44a1ebf3
        def format_landing(landing: dict) -> str:
            return f"{landing['time']:%y-%m-%d %H:%M:%S} - {landing['unit_type']}@{landing['place']}: {landing['grade']}"

        if not user:
            user = interaction.user
        if isinstance(user, str):
            ucid = user
            user = self.bot.get_member_or_name_by_ucid(ucid)
            if isinstance(user, discord.Member):
                name = user.display_name
            else:
                name = user
        else:
            ucid = self.bot.get_ucid_by_member(user)
            name = user.display_name
        num_landings = max(self.get_config().get('num_landings', 25), 25)
        with self.pool.connection() as conn:
            with closing(conn.cursor(row_factory=dict_row)) as cursor:
                cursor.execute("SELECT id, p.name, g.grade, g.unit_type, g.comment, g.place, g.trapcase, g.wire, "
                               "g.time, g.points, g.trapsheet FROM greenieboard g, players p WHERE p.ucid = %s "
                               "AND g.player_ucid = p.ucid ORDER BY ID DESC LIMIT %s", (ucid, num_landings))
                if cursor.rowcount == 0:
                    await interaction.response.send_message('No carrier landings recorded for this user.',
                                                            ephemeral=True)
                    return
                landings = [dict(row) for row in cursor.fetchall()]
        report = Report(self.bot, self.plugin_name, 'traps.json')
        env = await report.render(ucid=ucid, name=utils.escape_string(name))
        n = await utils.selection(interaction, embed=env.embed, placeholder="Select a trap for details",
                                  options=[
                                      SelectOption(label=format_landing(x), value=str(idx))
                                      for idx, x in enumerate(landings)
                                  ])
        if n:
<<<<<<< HEAD
            report = PaginationReport(self.bot, ctx, self.plugin_name, 'lsoRating.json',
                                      timeout if timeout > 0 else None, keep_image=True)
=======
            report = PaginationReport(self.bot, interaction, self.plugin_name, 'lsoRating.json', keep_image=True)
>>>>>>> 44a1ebf3
            await report.render(landings=landings, start_index=int(n), formatter=format_landing)

<<<<<<< HEAD
    @commands.command(description='Display the current greenieboard', usage='[num rows]', aliases=['greenie'])
    @utils.has_role('DCS')
    @commands.guild_only()
    @app_commands.rename(num_rows='rows')
    async def greenieboard(self, ctx, num_rows: Optional[int] = 10):
        try:
            timeout = int(self.bot.config['BOT']['MESSAGE_AUTODELETE'])
            report = PaginationReport(self.bot, ctx, self.plugin_name, 'greenieboard.json',
                                      timeout if timeout > 0 else None)
            await report.render(server_name=None, num_rows=num_rows)
        finally:
            if not ctx.interaction:
                await ctx.message.delete()

    @commands.command(description='Adds a trap to the Greenieboard', usage='<@member|ucid>')
    @utils.has_role('DCS')
    @commands.guild_only()
    async def add_trap(self, ctx: commands.Context, user: Union[discord.Member, str]):
        if isinstance(user, discord.Member):
            ucid = self.bot.get_ucid_by_member(user)
            if not ucid:
                await ctx.send(f'Member {user.display_name} is not linked.')
                return
        elif not utils.is_ucid(user):
            await ctx.send(f'Usage: {ctx.prefix}add_trap <@member|ucid>')
            return
        else:
            ucid = user

        config = self.locals['configs'][0]
=======
    @traps.command(description='Display the current greenieboard')
    @utils.app_has_role('DCS')
    @app_commands.guild_only()
    @app_commands.rename(num_rows='rows')
    async def board(self, interaction: discord.Interaction, num_rows: Optional[Range[int, 5, 20]] = 10):
        report = PaginationReport(self.bot, interaction, self.plugin_name, 'greenieboard.json')
        await report.render(server_name=None, num_rows=num_rows)

    @traps.command(description='Adds a trap to the Greenieboard')
    @app_commands.guild_only()
    @utils.app_has_role('DCS Admin')
    async def add(self, interaction: discord.Interaction,
                  user: app_commands.Transform[Union[str, discord.Member], utils.UserTransformer]):
        config = self.get_config()
>>>>>>> 44a1ebf3
        if 'ratings' not in config:
            await interaction.response.send_message(
                'You need to specify ratings in your greenieboard.json to use add_trap!', ephemeral=True)
            return

        view = TrapView(self.bot, config, user)
        await interaction.response.send_message(view=view)
        try:
            await view.wait()
            if view.success:
                await interaction.followup.send('Trap added.', ephemeral=True)
            else:
                await interaction.followup.send('Aborted.', ephemeral=True)
        finally:
            await interaction.delete_original_response()


async def setup(bot: DCSServerBot):
    if 'missionstats' not in bot.plugins:
        raise PluginRequiredError('missionstats')
    await bot.add_cog(GreenieBoard(bot, GreenieBoardEventListener))<|MERGE_RESOLUTION|>--- conflicted
+++ resolved
@@ -2,64 +2,6 @@
 import os
 import shutil
 import time
-<<<<<<< HEAD
-from contextlib import closing
-from core import Plugin, DCSServerBot, PluginRequiredError, utils, PaginationReport, Report, Server, TEventListener
-from datetime import datetime
-from discord import SelectOption, TextStyle, app_commands
-from discord.ext import commands, tasks
-from discord.ui import View, Select, Modal, TextInput, Item
-from os import path
-from typing import Optional, Union, List, Type, Any
-from .listener import GreenieBoardEventListener
-
-
-class GreenieBoardAgent(Plugin):
-
-    def __init__(self, bot: DCSServerBot, eventlistener: Type[TEventListener] = None):
-        super().__init__(bot, eventlistener)
-        self.auto_delete.start()
-
-    async def cog_unload(self):
-        self.auto_delete.cancel()
-
-    def get_config(self, server: Server, *, use_cache: Optional[bool] = True) -> Optional[dict]:
-        if server.name not in self._config or not use_cache:
-            default, specific = self.get_base_config(server)
-            # we only specify the persistent channel in the server settings, if it is expicitely defined
-            if 'persistent_channel' in default:
-                del default['persistent_channel']
-            if default and not specific:
-                self._config[server.name] = default
-            elif specific and not default:
-                self._config[server.name] = specific
-            elif default and specific:
-                merged = default
-                # specific settings will overwrite default settings
-                for key, value in specific.items():
-                    merged[key] = value
-                self._config[server.name] = merged
-            else:
-                return None
-        return self._config.get(server.name)
-
-    def migrate(self, version: str):
-        if version != '1.3':
-            return
-        os.rename('config/greenieboard.json', 'config/greenieboard.bak')
-        with open('config/greenieboard.bak') as infile:
-            old: dict = json.load(infile)
-        dirty = False
-        for config in old['configs']:
-            if 'ratings' in config and '---' in config['ratings']:
-                config['ratings']['--'] = config['ratings']['---']
-                del config['ratings']['---']
-                dirty = True
-        if dirty:
-            with open('config/greenieboard.json', 'w') as outfile:
-                json.dump(old, outfile, indent=2)
-                self.log.info('  => config/greenieboard.json migrated to new format, please verify!')
-=======
 
 from contextlib import closing
 from core import Plugin, PluginRequiredError, utils, PaginationReport, Report, TEventListener, Group, Server, \
@@ -70,7 +12,6 @@
 from psycopg.rows import dict_row
 from services import DCSServerBot
 from typing import Optional, Union, Type
->>>>>>> 44a1ebf3
 
 from .listener import GreenieBoardEventListener
 from .views import TrapView
@@ -114,43 +55,11 @@
     # New command group "/trape"
     traps = Group(name="traps", description="Commands to display and manage carrier traps")
 
-<<<<<<< HEAD
-    @tasks.loop(hours=24.0)
-    async def auto_delete(self):
-        def do_delete(path: str, days: int):
-            now = time.time()
-            for f in [os.path.join(path, x) for x in os.listdir(path)]:
-                if os.stat(f).st_mtime < (now - days * 86400):
-                    if os.path.isfile(f):
-                        os.remove(f)
-
-        try:
-            for server in self.bot.servers.values():
-                config = self.get_config(server)
-                basedir = os.path.expandvars(self.bot.config[server.installation]['DCS_HOME'])
-                if 'Moose.AIRBOSS' in config and 'delete_after' in config['Moose.AIRBOSS']:
-                    basedir += os.path.sep + config['Moose.AIRBOSS']['basedir'] if 'basedir' in config['Moose.AIRBOSS'] else ''
-                    do_delete(basedir, config['Moose.AIRBOSS']['delete_after'])
-                elif 'FunkMan' in config and 'delete_after' in config['FunkMan']:
-                    basedir += os.path.sep + config['FunkMan']['basedir'] if 'basedir' in config['FunkMan'] else ''
-                    do_delete(basedir, config['FunkMan']['delete_after'])
-        except Exception as ex:
-            self.log.exception(ex)
-
-
-class GreenieBoardMaster(GreenieBoardAgent):
-
-    @commands.command(description='Show carrier landing qualifications', usage='[member|name]', aliases=['traps'])
-    @utils.has_role('DCS')
-    @commands.guild_only()
-    async def carrier(self, ctx, member: Optional[Union[discord.Member, str]], *params):
-=======
     @traps.command(description='Show carrier landing qualifications')
     @app_commands.guild_only()
     @utils.app_has_role('DCS')
     async def info(self, interaction: discord.Interaction,
                    user: Optional[app_commands.Transform[Union[str, discord.Member], utils.UserTransformer]]):
->>>>>>> 44a1ebf3
         def format_landing(landing: dict) -> str:
             return f"{landing['time']:%y-%m-%d %H:%M:%S} - {landing['unit_type']}@{landing['place']}: {landing['grade']}"
 
@@ -185,46 +94,9 @@
                                       for idx, x in enumerate(landings)
                                   ])
         if n:
-<<<<<<< HEAD
-            report = PaginationReport(self.bot, ctx, self.plugin_name, 'lsoRating.json',
-                                      timeout if timeout > 0 else None, keep_image=True)
-=======
             report = PaginationReport(self.bot, interaction, self.plugin_name, 'lsoRating.json', keep_image=True)
->>>>>>> 44a1ebf3
             await report.render(landings=landings, start_index=int(n), formatter=format_landing)
 
-<<<<<<< HEAD
-    @commands.command(description='Display the current greenieboard', usage='[num rows]', aliases=['greenie'])
-    @utils.has_role('DCS')
-    @commands.guild_only()
-    @app_commands.rename(num_rows='rows')
-    async def greenieboard(self, ctx, num_rows: Optional[int] = 10):
-        try:
-            timeout = int(self.bot.config['BOT']['MESSAGE_AUTODELETE'])
-            report = PaginationReport(self.bot, ctx, self.plugin_name, 'greenieboard.json',
-                                      timeout if timeout > 0 else None)
-            await report.render(server_name=None, num_rows=num_rows)
-        finally:
-            if not ctx.interaction:
-                await ctx.message.delete()
-
-    @commands.command(description='Adds a trap to the Greenieboard', usage='<@member|ucid>')
-    @utils.has_role('DCS')
-    @commands.guild_only()
-    async def add_trap(self, ctx: commands.Context, user: Union[discord.Member, str]):
-        if isinstance(user, discord.Member):
-            ucid = self.bot.get_ucid_by_member(user)
-            if not ucid:
-                await ctx.send(f'Member {user.display_name} is not linked.')
-                return
-        elif not utils.is_ucid(user):
-            await ctx.send(f'Usage: {ctx.prefix}add_trap <@member|ucid>')
-            return
-        else:
-            ucid = user
-
-        config = self.locals['configs'][0]
-=======
     @traps.command(description='Display the current greenieboard')
     @utils.app_has_role('DCS')
     @app_commands.guild_only()
@@ -239,7 +111,6 @@
     async def add(self, interaction: discord.Interaction,
                   user: app_commands.Transform[Union[str, discord.Member], utils.UserTransformer]):
         config = self.get_config()
->>>>>>> 44a1ebf3
         if 'ratings' not in config:
             await interaction.response.send_message(
                 'You need to specify ratings in your greenieboard.json to use add_trap!', ephemeral=True)
