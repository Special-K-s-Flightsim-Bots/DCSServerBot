import discord
import psycopg2
from contextlib import closing, suppress
from core import DCSServerBot, Plugin, PluginRequiredError, TEventListener, utils
from core.const import Status
from discord.ext import tasks, commands
from typing import Type, Union
from .listener import PunishmentEventListener


class PunishmentAgent(Plugin):
    def __init__(self, bot: DCSServerBot, eventlistener: Type[TEventListener] = None):
        super().__init__(bot, eventlistener)
        self.check_punishments.start()

    def cog_unload(self):
        self.check_punishments.cancel()
        super().cog_unload()

    @tasks.loop(minutes=1.0)
    async def check_punishments(self):
        async with self.eventlistener.lock:
            conn = self.pool.getconn()
            try:
                with closing(conn.cursor(cursor_factory=psycopg2.extras.DictCursor)) as cursor:
                    for server_name, server in self.globals.items():
                        cursor.execute('SELECT * FROM pu_events_sdw WHERE server_name = %s', (server_name, ))
                        for row in cursor.fetchall():
                            # we are not initialized correctly yet
                            if self.plugin_name not in self.globals[server_name]:
                                return
                            config = self.globals[server_name][self.plugin_name]
                            player = utils.get_player(self, server_name, ucid=row['init_id'])
                            if 'punishments' in config:
                                for punishment in config['punishments']:
                                    if row['points'] < punishment['points']:
                                        continue
                                    reason = None
                                    for penalty in config['penalties']:
                                        if penalty['event'] == row['event']:
                                            reason = penalty['reason'] if 'reason' in penalty else row['event']
                                            break
                                    if not reason:
                                        self.log.warning(f"No penalty configured for event {row['event']}.")
                                        reason = row['event']
                                    if punishment['action'] == 'ban':
                                        cursor.execute('INSERT INTO bans (ucid, banned_by, reason) VALUES (%s, '
                                                       '%s, %s) ON CONFLICT DO NOTHING',
                                                       (row['init_id'], self.plugin_name, reason))
                                        # ban them on all servers on this node
                                        for s in self.globals.values():
                                            self.bot.sendtoDCS(s, {
                                                "command": "ban",
                                                "ucid": row['init_id'],
                                                "reason": reason
                                            })
                                        cursor.execute('SELECT discord_id, name FROM players WHERE ucid = %s AND ucid '
                                                       'NOT IN (SELECT ucid FROM bans)', (row['init_id'], ))
                                        if cursor.rowcount == 1:
                                            banned = cursor.fetchone()
                                            await self.bot.audit(f"Player {banned['name']}(ucid={row['init_id']}) "
                                                                 f"banned by {self.bot.member.name} for {reason}.")
                                            with suppress(Exception):
                                                guild = self.bot.guilds[0]
                                                member = await guild.fetch_member(banned['discord_id'])
                                                channel = await member.create_dm()
                                                await channel.send(f"You have been banned from the DCS servers on "
                                                                   f"{guild.name} for {reason}.\nTo retrieve your "
                                                                   f"current points, check out the "
                                                                   f"{self.config['BOT']['COMMAND_PREFIX']}penalty "
                                                                   f"command.")
                                    # all other punishments only happen if the player is still in the server
                                    elif player and player['active'] and server['status'] == Status.RUNNING:
                                        if punishment['action'] == 'kick':
                                            self.bot.sendtoDCS(server, {
                                                "command": "kick",
                                                "ucid": row['init_id'],
                                                "reason": reason
                                            })
                                        elif punishment['action'] == 'move_to_spec':
                                            self.bot.sendtoDCS(server, {
                                                "command": "force_player_slot",
                                                "playerID": player['id']
                                            })
                                            self.bot.sendtoDCS(server, {
                                                "command": "sendChatMessage",
                                                "to": player['id'],
                                                "message": f"You've been kicked back to spectators because of: "
                                                           f"{reason}.\nYour current punishment points are: "
                                                           f"{row['points']}"
                                            })
                                        elif punishment['action'] == 'warn':
                                            utils.sendUserMessage(self, server, player['id'],
                                                                  f"{player['name']}, you have been punished for: "
                                                                  f"{reason}!\nYour current punishment points are: "
                                                                  f"{row['points']}")
                                    break
                            cursor.execute('DELETE FROM pu_events_sdw WHERE id = %s', (row['id'], ))
                    conn.commit()
            except (Exception, psycopg2.DatabaseError) as error:
                conn.rollback()
                self.log.exception(error)
            finally:
                self.pool.putconn(conn)

    @check_punishments.before_loop
    async def before_check(self):
        await self.bot.wait_until_ready()


class PunishmentMaster(PunishmentAgent):

    def __init__(self, bot: DCSServerBot, eventlistener: Type[TEventListener] = None):
        super().__init__(bot, eventlistener)
        self.decay_config = self.read_decay_config()
        self.unban_config = self.read_unban_config()
        self.decay.start()

    def cog_unload(self):
        self.decay.cancel()
        super().cog_unload()

    def rename(self, old_name: str, new_name: str):
        conn = self.pool.getconn()
        try:
            with closing(conn.cursor()) as cursor:
                cursor.execute('UPDATE pu_events SET server_name = %s WHERE server_name = %s', (new_name, old_name))
                cursor.execute('UPDATE pu_events_sdw SET server_name = %s WHERE server_name = %s', (new_name, old_name))
            conn.commit()
        except (Exception, psycopg2.DatabaseError) as error:
            self.log.exception(error)
            conn.rollback()
        finally:
            self.pool.putconn(conn)

    def read_decay_config(self):
        if 'configs' in self.locals:
            for element in self.locals['configs']:
                if 'decay' in element:
                    return element['decay']
        return None

    def read_unban_config(self):
        if 'configs' in self.locals:
            for element in self.locals['configs']:
                if 'unban' in element:
                    return element['unban']
        return None

    @tasks.loop(hours=12.0)
    async def decay(self):
        if self.decay_config:
            self.log.debug('Punishment - Running decay.')
            conn = self.pool.getconn()
            try:
                with closing(conn.cursor(cursor_factory=psycopg2.extras.DictCursor)) as cursor:
                    for d in self.decay_config:
                        cursor.execute('UPDATE pu_events SET points = ROUND(points * %s, 2), decay_run = %s WHERE '
                                       'time < (NOW() - interval \'%s days\') AND decay_run < %s',
                                       (d['weight'], d['days'], d['days'], d['days']))
                    if self.unban_config:
                        cursor.execute(f"SELECT ucid FROM bans b, (SELECT init_id, SUM(points) AS points FROM "
                                       f"pu_events GROUP BY init_id) p WHERE b.ucid = p.init_id AND "
                                       f"b.banned_by = '{self.plugin_name}' AND p.points <= %s", (self.unban_config,))
                        for row in cursor.fetchall():
                            for server_name, server in self.globals.items():
                                self.bot.sendtoDCS(server, {
                                    "command": "unban",
                                    "ucid": row['ucid']
                                })
                            cursor.execute('DELETE FROM bans WHERE ucid = %s', (row['ucid'], ))
                            cursor.execute('SELECT discord_id, name FROM players WHERE ucid = %s', (row['ucid'],))
                            banned = cursor.fetchone()
                            await self.bot.audit(
                                f"Player {banned['name']}(ucid={row['ucid']}) unbanned by {self.bot.member.name} due to decay.")
                            with suppress(Exception):
                                guild = self.bot.guilds[0]
                                member = await guild.fetch_member(banned['discord_id'])
                                channel = await member.create_dm()
                                await channel.send(
                                    f"You have been auto-unbanned from the DCS servers on {guild.name}.\n"
                                    f"Please behave according to the rules to not risk another ban.")
                        conn.commit()
            except (Exception, psycopg2.DatabaseError) as error:
                conn.rollback()
                self.log.exception(error)
            finally:
                self.pool.putconn(conn)
<<<<<<< HEAD
                
    @commands.command(description='Set punishment to 0 for a user', usage='<member / ucid>')
=======

    @commands.command(description='Set punishment to 0 for a user', usage='<member|ucid>')
>>>>>>> bfbff550
    @utils.has_role('DCS Admin')
    @commands.guild_only()
    async def forgive(self, ctx, user: Union[discord.Member, str]):
        if await utils.yn_question(self, ctx, 'This will delete all the punishment points for this user.\nAre you '
                                              'sure (Y/N)?') is True:
            conn = self.pool.getconn()
            try:
                with closing(conn.cursor()) as cursor:
                    if isinstance(user, discord.Member):
                        cursor.execute('SELECT ucid FROM players WHERE discord_id = %s', (user.id,))
                        ucids = [row[0] for row in cursor.fetchall()]
                    else:
                        ucids = [user]
                    for ucid in ucids:
                        cursor.execute('DELETE FROM pu_events WHERE init_id = %s', (ucid, ))
                        cursor.execute('DELETE FROM pu_events_sdw WHERE init_id = %s', (ucid, ))
                        cursor.execute(f"DELETE FROM bans WHERE ucid = %s AND banned_by = '{self.plugin_name}'", (ucid,))
                        for server_name, server in self.globals.items():
                            self.bot.sendtoDCS(server, {
                                "command": "unban",
                                "ucid": ucid
                            })
                    conn.commit()
                    await ctx.send('All punishment points deleted and player unbanned (if they were banned by the bot '
                                   'before).')
            except (Exception, psycopg2.DatabaseError) as error:
                conn.rollback()
                self.log.exception(error)
            finally:
                self.pool.putconn(conn)

    @commands.command(description='Displays your current penalty points')
    @utils.has_role('DCS')
    @commands.guild_only()
    async def penalty(self, ctx):
        conn = self.pool.getconn()
        try:
            with closing(conn.cursor()) as cursor:
                cursor.execute("SELECT p.name, COALESCE(SUM(e.points), 0) FROM pu_events e, players p WHERE e.init_id "
                               "= p.ucid AND p.discord_id = %s GROUP BY p.name ORDER BY 2 DESC",
                               (ctx.message.author.id, ))
                if cursor.rowcount == 0:
                    await ctx.send('You currently have 0 penalty points.')
                    return
                embed = discord.Embed(title='Penalty Points', color=discord.Color.blue())
                embed.description = 'You currently have these penalty points:'
                names = points = ''
                for row in cursor.fetchall():
                    names += row[0] + '\n'
                    points += f"{row[1]:.2f}\n"
                embed.add_field(name='DCS Name', value=names)
                embed.add_field(name='Points', value=points)
                cursor.execute("SELECT COUNT(*) FROM bans b, players p WHERE p.discord_id = %s AND b.ucid = p.ucid",
                               (ctx.message.author.id, ))
                if cursor.fetchone()[0] > 0:
                    unban = self.read_unban_config()
                    if unban:
                        embed.set_footer(text=f"You are currently banned.\nAutomatic unban will happen, if your "
                                              f"points decayed below {unban}.")
                timeout = int(self.config['BOT']['MESSAGE_AUTODELETE'])
                await ctx.send(embed=embed, delete_after=timeout if timeout > 0 else None)
        except (Exception, psycopg2.DatabaseError) as error:
            self.log.exception(error)
        finally:
            self.pool.putconn(conn)
            await ctx.message.delete()


def setup(bot: DCSServerBot):
    if 'mission' not in bot.plugins:
        raise PluginRequiredError('mission')
    if bot.config.getboolean('BOT', 'MASTER') is True:
        bot.add_cog(PunishmentMaster(bot, PunishmentEventListener))
    else:
        bot.add_cog(PunishmentAgent(bot, PunishmentEventListener))<|MERGE_RESOLUTION|>--- conflicted
+++ resolved
@@ -186,13 +186,8 @@
                 self.log.exception(error)
             finally:
                 self.pool.putconn(conn)
-<<<<<<< HEAD
-                
-    @commands.command(description='Set punishment to 0 for a user', usage='<member / ucid>')
-=======
 
     @commands.command(description='Set punishment to 0 for a user', usage='<member|ucid>')
->>>>>>> bfbff550
     @utils.has_role('DCS Admin')
     @commands.guild_only()
     async def forgive(self, ctx, user: Union[discord.Member, str]):
