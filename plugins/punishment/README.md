# Plugin Punishment
The DCSServerBot auto-ban, auto-kick, auto-move-back-to-spectators module, based on the players behaviour and the 
configuration described in here.<br>
The ideas of this plugin are based on [Slmod](https://github.com/mrSkortch/DCS-SLmod). Thanks to Speed for his awesome solution!

## Configuration
<<<<<<< HEAD
The punishment is configured with a file named config\punishment.json. You'll find a sample file in that directory:
```json
{
  "configs": [
    {
      "penalties": [
        { "event": "kill", "reason": "Killing a team member", "human": 30, "AI": 18, "action": "credits", "penalty": 10 },
        { "event": "collision_kill", "reason": "Killing a team member during a collision", "human": 20, "AI": 12 },
        { "event": "friendly_fire", "reason": "Friendly fire on a team member", "human": 12, "AI": 8 },
        { "event": "collision_hit", "reason": "Colliding with a team member", "human": 5, "AI": 1 },
        { "event": "zone-bombing", "reason": "Bombing in a safe zone", "default": 50 }   -- example of a custom event
      ],
      "punishments": [
        { "points": 100, "action": "ban", "days": 5},  -- ban for 5 days (default: 3)
        { "points": 60, "action": "kick" },
        { "points": 40, "action": "move_to_spec" },
        { "points": 10, "action": "warn" },
        { "points": 1, "action": "message" }
      ],
      "exemptions": [
        { "ucid": "abc123456abc987654" },
        { "discord":  "Admin" },
        { "discord":  "DCS Admin" }
      ],
      "forgive" : 30,
      "flightHoursWeight": [
        { "time": 0, "weight": 1.4 },
        { "time": 3, "weight": 1 },
        { "time": 10, "weight": 0.7 }
      ],
      "decay": [
        { "days": 60, "weight": 0 },
        { "days": 30, "weight": 0.25 },
        { "days": 3, "weight": 0.75 },
        { "days": 0, "weight": 1 }
      ]
    },
    {
      "installation": "my-pvp-server",
      "penalties": []
    }
  ]
}
=======
The punishment is configured with a file named config/plugins/punishment.yaml. You'll find a sample in config/samples:
```yaml
DEFAULT:
  penalties:                # These are the penalty points to use.
  - event: kill             # If you kill a human player, you get 30 points, 18 in case of an AI.
    human: 30
    AI: 18
    action: move_to_spec
    reason: Killing a team member
  - event: collision_kill   # If you collide and kill another player, you get 20 points, if it was an AI, you get 12.
    human: 20
    AI: 12
    reason: Killing a team member during a collision
  - event: friendly_fire    # If you fire on a friendly player, you get 12 penalty points, 8 for an AI.
    human: 12
    AI: 8
    reason: Friendly fire on a team member
  - event: collision_hit    # if you hit another team member, you get 5 points, 1 if it was an AI.
    human: 5
    AI: 1
    reason: Colliding with a team member
  forgive: 30               # People can forgive others in-between of 30 seconds (default) with the .forgive in-game chat command.
  punishments:              # list of punishments, based on the users penalty points
  - points: 100             # we temp-ban the player when they reached 100 points.
    action: ban
    days: 3                 # ban-time in days. default: 3
  - points: 60              # we kick them from the server, when their points reached 60
    action: kick
  - points: 40              # we move them to spectators, when they have 40 points
    action: move_to_spec
  - penalty: 10             # we take away credits from them, if they have 10 points
    action: credits
    points: 12              # amount of credits to take
  - points: 1               # we warn them with each penalty point they got
    action: warn
  flightHoursWeight:        # If you want to treat people that are frequent flyers on your server differently you can do this here
  - time: 0                 # New joiners will get 1.4x the penalty points as described below
    weight: 1.4
  - time: 3                 # people that were flying for at least 3 hours on your servers, get the described penalty points 1:1
    weight: 1
  - time: 10                # people that flew longer than 10 hours get only 0.7x the penalty points (70%)
    weight: 0.7
  decay:                    # This describes how points should vanish over time
  - days: 0                 # on the initial day, we do not do anything
    weight: 1
  - days: 3                 # after 3 day, 75% of the points will still be there (25% will be wiped)
    weight: 0.75
  - days: 30                # after 30 days, an additional 75% of the points will be wiped (25% will still be there)
    weight: 0.25
  - days: 60                # after 60 days, the penalty points get wiped completely                
    weight: 0
DCS.openbeta_server:
  exemptions:
  - discord: '@everyone'    # Do not punish members of your Discord (that are linked) on this server
  - discord: 'Moderators'   # Do not punish your own moderators (Discord role, not bot role!) on this server
>>>>>>> 44a1ebf3
```
### Penalties
The number of penalty points that a player "earns", is configured here. Collisions are hits where the players aircraft is being used as a weapon.
You can add own events that you can use from inside the mission environment (see below), like the example here with "zone-bombing".<br/>
If you use the inline "action"-element, you can already trigger any action like a "move_to_spec" or "credits" when someone
FFs or kills a team member.

> ⚠️ >**Attention!**<br> 
> Multiple events, that happen in-between a minute, are calculated as a single event. This is on purpose, to avoid too 
> many punishments when a user unintentionally dropped a CBU onto something or strafed multiple targets in one run.

### Punishments
Each point level can trigger a specific action. When the user hits this limit by gathering penalties, the specific 
action is being triggered. Actions are triggered at least every minute. So there might be a slight delay in being a bad 
pilot and getting punished. That allows victims to -forgive the dedicated act. A ban is temporary and punishment points 
can decay over time (see below).<br/>

In conjunction with the [CreditSystem](../creditsystem/README.md) plugin, you can use "credits" as a punishment and take away credit points 
from players if they misbehave. A campaign has to be running for this to happen.

### Exemptions
User that should not be punished. Can be either ucids or Discord roles.

### Forgive
<<<<<<< HEAD
To prevent actions to be executed against an initiator, victims can use the -forgive command inside the in-game chat.
This will delete the punishments to this user that are not executed already and delete the events from this specific occasion.
=======
To prevent actions to be executed against an initiator, victims can use the `.forgive` command inside the in-game chat.
This will delete the punishments to this user that are not executed already and delete the events from this specific 
occasion.
>>>>>>> 44a1ebf3

### Weight per Flighthours
Weight punishment by flight hours. This will be the sum of flight hours over all servers handled by this bot.

### Decay
Penalty points will decrease over time. This is configured here.
Decay can only be configured once, so there is no need for a server specific configuration. All other elements can be configured for every server instance differently.

## Discord Commands

<<<<<<< HEAD
| Command  | Parameter                     | Channel | Role      | Description                                                                                 |
|----------|-------------------------------|---------|-----------|---------------------------------------------------------------------------------------------|
| .forgive | \<member> / \<ucid>           | all     | DCS Admin | Deletes all punishment points for this member / user and unbans them (if they were banned). |
| .penalty | [member] / [ucid]             | all     | DCS       | Displays the players penalty points.                                                        |
| .punish  | \<member> / \<ucid> \<points> | Admin   | DCS Admin | Add punishment points to a user.                                                            |
=======
| Command  | Parameter | Channel | Role            | Description                                                                 |
|----------|-----------|---------|-----------------|-----------------------------------------------------------------------------|
| /forgive | user      | all     | DCS Admin       | Deletes all punishment points for this member / user.                       |
| /penalty | [user]    | all     | DCS / DCS Admin | Displays the players penalty points. [user] can only be used by DCS Admins. |

## In-Game Chat Commands

| Command  | Parameter | Role      | Description                                            |
|----------|-----------|-----------|--------------------------------------------------------|
| .forgive |           | all       | Forgive the last actions that happend to your player.  |
>>>>>>> 44a1ebf3

## How to use the penalty system inside of missions
To use the penalty system inside of missions, you can use this lua-function:
```lua
--[[
    eventName, the event according to the penalties table
    initiator, the player name to be punished
    target, the victim name (might be nil or -1 for AI)
]]--
dcsbot.punish(eventName, initiator, target)
```
Following the example above, a possible call could be:
```lua
[...]
    if condition then
        player = event.initiator.unit:getPlayerName()
        dcsbot.punish('zone-bombing', player)
    end
[...]
```

## Tables
### pu_events
| Column      | Type                             | Description                                                         |
|-------------|----------------------------------|---------------------------------------------------------------------|
| #id         | SERIAL                           | Auto-incrementing unique ID of this column.                         |
| init_id     | TEXT NOT NULL                    | The initiators UCID.                                                |
| target_id   | TEXT                             | The victims UCID or -1 if AI.                                       |
| server_name | TEXT NOT NULL                    | The server name the event happened.                                 |
| event       | TEXT NOT NULL                    | The event that happened according to the configuration (see above). |
| points      | DECIMAL NOT NULL                 | The points for this event (changes during decay runs).              |
| time        | TIMESTAMP NOT NULL DEFAULT NOW() | The time the event occurred.                                        |
| decay_run   | INTEGER NOT NULL DEFAULT -1      | The decay runs that were processed on this line already.            |<|MERGE_RESOLUTION|>--- conflicted
+++ resolved
@@ -4,51 +4,6 @@
 The ideas of this plugin are based on [Slmod](https://github.com/mrSkortch/DCS-SLmod). Thanks to Speed for his awesome solution!
 
 ## Configuration
-<<<<<<< HEAD
-The punishment is configured with a file named config\punishment.json. You'll find a sample file in that directory:
-```json
-{
-  "configs": [
-    {
-      "penalties": [
-        { "event": "kill", "reason": "Killing a team member", "human": 30, "AI": 18, "action": "credits", "penalty": 10 },
-        { "event": "collision_kill", "reason": "Killing a team member during a collision", "human": 20, "AI": 12 },
-        { "event": "friendly_fire", "reason": "Friendly fire on a team member", "human": 12, "AI": 8 },
-        { "event": "collision_hit", "reason": "Colliding with a team member", "human": 5, "AI": 1 },
-        { "event": "zone-bombing", "reason": "Bombing in a safe zone", "default": 50 }   -- example of a custom event
-      ],
-      "punishments": [
-        { "points": 100, "action": "ban", "days": 5},  -- ban for 5 days (default: 3)
-        { "points": 60, "action": "kick" },
-        { "points": 40, "action": "move_to_spec" },
-        { "points": 10, "action": "warn" },
-        { "points": 1, "action": "message" }
-      ],
-      "exemptions": [
-        { "ucid": "abc123456abc987654" },
-        { "discord":  "Admin" },
-        { "discord":  "DCS Admin" }
-      ],
-      "forgive" : 30,
-      "flightHoursWeight": [
-        { "time": 0, "weight": 1.4 },
-        { "time": 3, "weight": 1 },
-        { "time": 10, "weight": 0.7 }
-      ],
-      "decay": [
-        { "days": 60, "weight": 0 },
-        { "days": 30, "weight": 0.25 },
-        { "days": 3, "weight": 0.75 },
-        { "days": 0, "weight": 1 }
-      ]
-    },
-    {
-      "installation": "my-pvp-server",
-      "penalties": []
-    }
-  ]
-}
-=======
 The punishment is configured with a file named config/plugins/punishment.yaml. You'll find a sample in config/samples:
 ```yaml
 DEFAULT:
@@ -104,7 +59,6 @@
   exemptions:
   - discord: '@everyone'    # Do not punish members of your Discord (that are linked) on this server
   - discord: 'Moderators'   # Do not punish your own moderators (Discord role, not bot role!) on this server
->>>>>>> 44a1ebf3
 ```
 ### Penalties
 The number of penalty points that a player "earns", is configured here. Collisions are hits where the players aircraft is being used as a weapon.
@@ -129,14 +83,9 @@
 User that should not be punished. Can be either ucids or Discord roles.
 
 ### Forgive
-<<<<<<< HEAD
-To prevent actions to be executed against an initiator, victims can use the -forgive command inside the in-game chat.
-This will delete the punishments to this user that are not executed already and delete the events from this specific occasion.
-=======
 To prevent actions to be executed against an initiator, victims can use the `.forgive` command inside the in-game chat.
 This will delete the punishments to this user that are not executed already and delete the events from this specific 
 occasion.
->>>>>>> 44a1ebf3
 
 ### Weight per Flighthours
 Weight punishment by flight hours. This will be the sum of flight hours over all servers handled by this bot.
@@ -147,13 +96,6 @@
 
 ## Discord Commands
 
-<<<<<<< HEAD
-| Command  | Parameter                     | Channel | Role      | Description                                                                                 |
-|----------|-------------------------------|---------|-----------|---------------------------------------------------------------------------------------------|
-| .forgive | \<member> / \<ucid>           | all     | DCS Admin | Deletes all punishment points for this member / user and unbans them (if they were banned). |
-| .penalty | [member] / [ucid]             | all     | DCS       | Displays the players penalty points.                                                        |
-| .punish  | \<member> / \<ucid> \<points> | Admin   | DCS Admin | Add punishment points to a user.                                                            |
-=======
 | Command  | Parameter | Channel | Role            | Description                                                                 |
 |----------|-----------|---------|-----------------|-----------------------------------------------------------------------------|
 | /forgive | user      | all     | DCS Admin       | Deletes all punishment points for this member / user.                       |
@@ -164,7 +106,6 @@
 | Command  | Parameter | Role      | Description                                            |
 |----------|-----------|-----------|--------------------------------------------------------|
 | .forgive |           | all       | Forgive the last actions that happend to your player.  |
->>>>>>> 44a1ebf3
 
 ## How to use the penalty system inside of missions
 To use the penalty system inside of missions, you can use this lua-function:
