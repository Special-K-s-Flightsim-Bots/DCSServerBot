from __future__ import annotations

import asyncio
import discord
import os
import zipfile

from aiohttp import BasicAuth
<<<<<<< HEAD
from core import utils, FatalException, Node
=======
from core import utils, FatalException
>>>>>>> 2eca323f
from core.services.base import Service
from core.services.registry import ServiceRegistry
from discord.ext import commands
from discord.utils import MISSING
from io import BytesIO
from matplotlib import font_manager
from pathlib import Path
from ssl import SSLCertVerificationError
from typing import Optional, Union, TYPE_CHECKING

from .dcsserverbot import DCSServerBot
from .dummy import DummyBot
from ..servicebus import ServiceBus

# ruamel YAML support
from ruamel.yaml import YAML
yaml = YAML()

if TYPE_CHECKING:
    from core import Server, Plugin, Node

__all__ = ["BotService"]


@ServiceRegistry.register(master_only=True, depends_on=[ServiceBus])
class BotService(Service):

    def _migrate_autorole(self) -> bool:
        if not isinstance(self.locals.get('autorole'), str):
            return False
        value = self.locals.pop('autorole')
        if self.locals.get('roles', {}).get('DCS', []) and self.locals['roles']['DCS'][0] != '@everyone':
            if value == 'join':
                self.locals['autorole'] = {
                    "on_join": self.locals['roles']['DCS'][0]
                }
            elif value == 'linkme':
                self.locals['autorole'] = {
                    "linked": self.locals['roles']['DCS'][0]
                }
        return True

    def _secure_token(self) -> bool:
        token = self.locals.pop('token', None)
        if not token:
            return False
        self.log.info("Discord TOKEN found, removing it from yaml ...")
        utils.set_password('token', token, self.node.config_dir)
        return True

    def _secure_proxy_pass(self) -> bool:
        password = self.locals.get('proxy', {}).pop('password', None)
        if not password:
            return False
        self.log.info("Proxy password found, removing it from yaml ...")
        utils.set_password('proxy', password, self.node.config_dir)
        return True

    def __init__(self, node):
        super().__init__(node=node, name="Bot")
        self.bot: Optional[DCSServerBot] = None
        # do we need to change the bot.yaml file?
        dirty = self._migrate_autorole()
        dirty = self._secure_token() or dirty
        dirty = self._secure_proxy_pass() or dirty
        if dirty:
            self.save_config()

    @property
    def token(self) -> Optional[str]:
        try:
            return utils.get_password('token', self.node.config_dir)
        except ValueError:
            return None

    @property
    def proxy(self) -> Optional[str]:
        return self.locals.get('proxy', {}).get('url')

    @property
    def proxy_auth(self) -> Optional[BasicAuth]:
        username = self.locals.get('proxy', {}).get('username')
        try:
            password = utils.get_password('proxy', self.node.config_dir)
        except ValueError:
            return None
        if username and password:
            return BasicAuth(username, password)

    def init_bot(self):
        if self.locals.get('no_discord', False):
            return DummyBot(version=self.node.bot_version,
                            sub_version=self.node.sub_version,
                            node=self.node,
                            locals=self.locals)
        else:
            def get_prefix(client, message):
                prefixes = [self.locals.get('command_prefix', '.')]
                # Allow users to @mention the bot instead of using a prefix
                return commands.when_mentioned_or(*prefixes)(client, message)

            # Create the Bot
            return DCSServerBot(version=self.node.bot_version,
                                sub_version=self.node.sub_version,
                                command_prefix=get_prefix,
                                description='Interact with DCS World servers',
                                owner_id=self.locals['owner'],
                                case_insensitive=True,
                                intents=discord.Intents.all(),
                                node=self.node,
                                locals=self.locals,
                                help_command=None,
                                activity=discord.Game(
                                    name=self.locals['discord_status']) if 'discord_status' in self.locals else None,
                                heartbeat_timeout=120,
                                assume_unsync_clock=True,
                                proxy=self.proxy,
                                proxy_auth=self.proxy_auth)

    async def start(self, *, reconnect: bool = True) -> None:
        await super().start()
        try:
            self.bot = self.init_bot()
            await self.install_fonts()
            await self.bot.login(token=self.token)
            # noinspection PyAsyncCall
            asyncio.create_task(self.bot.connect(reconnect=reconnect))
        except Exception as ex:
            self.log.exception(ex)
        except PermissionError as ex:
            self.log.error("Please check the permissions for " + str(ex))
            raise
        except discord.HTTPException:
            raise FatalException("Error while logging in your Discord bot. Check you token!")
        except SSLCertVerificationError:
            raise FatalException("The Discord certificate is invalid. You need to import it manually. "
                                 "Check the known issues section in my Discord for help.")

    async def stop(self):
        if self.bot:
            await self.bot.close()
        await super().stop()

    async def alert(self, title: str, message: str, server: Optional[Server] = None) -> None:
        mentions = ''.join([self.bot.get_role(role).mention for role in self.bot.roles['Alert'] if role is not None])
        embed = utils.create_warning_embed(title=title, text=utils.escape_string(message))
        admin_channel = self.bot.get_admin_channel(server)
        audit_channel = self.bot.get_channel(self.bot.locals.get('channels', {}).get('audit', -1))
        channel = admin_channel or audit_channel
        if channel:
            await channel.send(content=mentions, embed=embed)
        else:
            self.log.critical(f"{title}: {message}")

    async def install_fonts(self):
        font_dir = Path('fonts')
        if not font_dir.exists() or not font_dir.is_dir():
            return
        for file in Path('fonts').rglob('Noto_Sans_*.zip'):
            self.log.info(f"  - Unpacking {file} ...")
            with zipfile.ZipFile(file, 'r') as zip_ref:
                # Extract all files
                for member in zip_ref.namelist():
                    # Check if file is in 'static' directory
                    if member.startswith('static/'):
                        with zip_ref.open(member) as file_to_extract:
                            file_path = font_dir / Path(member).name
                            with open(file_path, 'wb') as new_file:
                                new_file.write(file_to_extract.read())
            file.unlink()
        for f in font_manager.findSystemFonts('fonts'):
            font_manager.fontManager.addfont(f)

    async def send_message(self, channel: Optional[int] = -1, content: Optional[str] = None,
                           server: Optional[Server] = None, filename: Optional[str] = None,
                           embed: Optional[dict] = None, mention: Optional[list] = None):
        _channel = self.bot.get_channel(channel)
        if not _channel:
            if channel and channel != -1:
                raise ValueError(f"Channel {channel} not found!")
            elif self.bot.audit_channel:
                _channel = self.bot.audit_channel
            else:
                return
        _embed = discord.Embed.from_dict(embed) if embed else MISSING
        if filename:
            data = await server.node.read_file(filename)
            file = discord.File(BytesIO(data), filename=os.path.basename(filename))
        else:
            file = MISSING
        if mention:
            _mention = "".join([self.bot.get_role(role).mention for role in mention])
            content = _mention + (content or "")
        await _channel.send(content=content, file=file, embed=_embed)

    async def audit(self, message, user: Optional[Union[discord.Member, str]] = None,
                    server: Optional[Server] = None, node: Optional[Node] = None, **kwargs):
        await self.bot.audit(message, user=user, server=server, node=node, **kwargs)

    async def rename_server(self, server: Server, new_name: str):
        async with self.apool.connection() as conn:
            async with conn.transaction():
                # call rename() in all Plugins
                for plugin in self.bot.cogs.values():  # type: Plugin
                    await plugin.rename(conn, server.name, new_name)<|MERGE_RESOLUTION|>--- conflicted
+++ resolved
@@ -6,11 +6,7 @@
 import zipfile
 
 from aiohttp import BasicAuth
-<<<<<<< HEAD
-from core import utils, FatalException, Node
-=======
 from core import utils, FatalException
->>>>>>> 2eca323f
 from core.services.base import Service
 from core.services.registry import ServiceRegistry
 from discord.ext import commands
