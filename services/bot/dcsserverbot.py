import asyncio
import discord

from contextlib import closing
from core import NodeImpl, ServiceRegistry, EventListener, Server, Channel, utils, Player, Status, FatalException
from datetime import datetime, timezone
from discord.ext import commands
from typing import Optional, Union, Tuple, TYPE_CHECKING, Any, Iterable

if TYPE_CHECKING:
    from ..servicebus import ServiceBus

__all__ = ["DCSServerBot"]


class DCSServerBot(commands.Bot):

    def __init__(self, *args, **kwargs):
        super().__init__(*args, **kwargs)
        self.version: str = kwargs['version']
        self.sub_version: str = kwargs['sub_version']
        self.node: NodeImpl = kwargs['node']
        self.pool = self.node.pool
        self.log = self.node.log
        self.locals = kwargs['locals']
        self.plugins = self.node.plugins
        self.bus: ServiceBus = ServiceRegistry.get("ServiceBus")
        self.eventListeners: list[EventListener] = self.bus.eventListeners
        self.audit_channel = None
        self.mission_stats = None
        self.member: Optional[discord.Member] = None
        self.lock: asyncio.Lock = asyncio.Lock()
        self.synced: bool = False
        self.tree.on_error = self.on_app_command_error
        self._roles = None

    async def start(self, token: str, *, reconnect: bool = True) -> None:
        self.synced: bool = False
        await super().start(token, reconnect=reconnect)

    async def close(self):
        try:
            await self.audit(message="Discord Bot stopped.")
        except Exception:
            pass
        self.log.info('- Unloading Plugins ...')
        await super().close()
        self.log.info("- Stopping Services ...")

    @property
    def roles(self) -> dict[str, list[Union[str, int]]]:
<<<<<<< HEAD
        roles = {
            "Admin": ["Admin"],
            "DCS Admin": ["DCS Admin"],
            "DCS": ["DCS"]
        } | self.locals.get('roles', {})
        if 'GameMaster' not in roles:
            roles['GameMaster'] = roles['DCS Admin']
        if 'Alert' not in roles:
            roles['Alert'] = roles['DCS Admin']
        return roles
=======
        if not self._roles:
            self._roles = {
                "Admin": ["Admin"],
                "DCS Admin": ["DCS Admin"],
                "DCS": ["DCS"]
            } | self.locals.get('roles', {})
            if 'GameMaster' not in self._roles:
                self._roles['GameMaster'] = self._roles['DCS Admin']
            if 'Alert' not in self._roles:
                self._roles['Alert'] = self._roles['DCS Admin']
        return self._roles
>>>>>>> 7cbae4e3

    @property
    def filter(self) -> dict:
        return self.bus.filter

    @property
    def servers(self) -> dict[str, Server]:
        return self.bus.servers

    async def setup_hook(self) -> None:
        self.log.info('- Loading Plugins ...')
        for plugin in self.plugins:
            if not await self.load_plugin(plugin.lower()):
                self.log.info(f'  => {plugin.title()} NOT loaded.')
        # cleanup remote servers (if any)
        for key, value in self.bus.servers.copy().items():
            if value.is_remote:
                del self.bus.servers[key]

    async def load_plugin(self, plugin: str) -> bool:
        try:
            await self.load_extension(f'plugins.{plugin}.commands')
            return True
        except ModuleNotFoundError:
            self.log.error(f'  - Plugin "{plugin}" not found!')
        except commands.ExtensionNotFound:
            self.log.error(f'  - No commands.py found for plugin "{plugin}"!')
        except commands.ExtensionAlreadyLoaded:
            self.log.warning(f'  - Plugin "{plugin} was already loaded"')
        except commands.ExtensionFailed as ex:
            self.log.exception(ex.original if ex.original else ex)
        except Exception as ex:
            self.log.exception(ex)
        return False

    async def unload_plugin(self, plugin: str) -> bool:
        try:
            await self.unload_extension(f'plugins.{plugin}.commands')
            return True
        except commands.ExtensionNotFound:
            self.log.debug(f'- No init.py found for plugin "{plugin}!"')
            pass
        except commands.ExtensionNotLoaded:
            pass
        return False

    async def reload_plugin(self, plugin: str) -> bool:
        if await self.unload_plugin(plugin):
            return await self.load_plugin(plugin)
        else:
            return False

    def check_roles(self, roles: Iterable[Union[str, int]]):
        for role in roles:
            if not self.get_role(role):
                self.log.error(f"  => Role {role} not found in your Discord!")

    async def check_channel(self, channel_id: int) -> bool:
        channel = self.get_channel(channel_id)
        if not channel:
            self.log.error(f'No channel with ID {channel_id} found!')
            return False
        channel_name = channel.name.encode(encoding='ASCII', errors='replace').decode()
        # name changes of the status channel will only happen with the correct permission
        ret = True
        permissions = channel.permissions_for(self.member)
        if not permissions.view_channel:
            self.log.error(f'  => Permission "View Channel" missing for channel {channel_name}')
            ret = False
        if not permissions.send_messages:
            self.log.error(f'  => Permission "Send Messages" missing for channel {channel_name}')
            ret = False
        if not permissions.read_messages:
            self.log.error(f'  => Permission "Read Messages" missing for channel {channel_name}')
            ret = False
        if not permissions.read_message_history:
            self.log.error(f'  => Permission "Read Message History" missing for channel {channel_name}')
            ret = False
        if not permissions.add_reactions:
            self.log.error(f'  => Permission "Add Reactions" missing for channel {channel_name}')
            ret = False
        if not permissions.attach_files:
            self.log.error(f'  => Permission "Attach Files" missing for channel {channel_name}')
            ret = False
        if not permissions.embed_links:
            self.log.error(f'  => Permission "Embed Links" missing for channel {channel_name}')
            ret = False
        if not permissions.manage_messages:
            self.log.error(f'  => Permission "Manage Messages" missing for channel {channel_name}')
            ret = False
        if not permissions.use_application_commands:
            self.log.error(f'  => Permission "Use Application Commands" missing for channel {channel_name}')
            ret = False
        return ret

    def get_channel(self, id: int, /) -> Any:
        if id == -1:
            return None
        return super().get_channel(id)

    def get_role(self, role: Union[str, int]) -> Optional[discord.Role]:
        if isinstance(role, int):
            return discord.utils.get(self.guilds[0].roles, id=role)
        elif isinstance(role, str):
            if role.isnumeric():
                return self.get_role(int(role))
            else:
                return discord.utils.get(self.guilds[0].roles, name=role)
        else:
            return None

    async def check_channels(self, server: Server):
        channels = ['status', 'chat']
        if not self.locals.get('admin_channel'):
            channels.append('admin')
        if server.locals.get('coalitions'):
            channels.extend(['red', 'blue'])
        for c in channels:
            channel_id = int(server.channels[Channel(c)])
            if channel_id != -1:
                await self.check_channel(channel_id)

    async def on_ready(self):
        try:
            await self.wait_until_ready()
            if not self.synced:
                self.log.info(f'- Logged in as {self.user.name} - {self.user.id}')
                if len(self.guilds) > 1:
                    self.log.warning('  => Your bot can only be installed in ONE Discord server!')
                    for guild in self.guilds:
                        self.log.warning(f'     - {guild.name}')
                    self.log.warning('  => Remove it from one guild and restart the bot.')
                    raise FatalException()
                elif not self.guilds:
                    raise FatalException("You need to invite your bot to a Discord server.")
                self.member = await self.guilds[0].fetch_member(self.user.id)
                if not self.member:
                    raise FatalException("Can't access the bots user. Check your Discord server settings.")
                self.log.info('- Checking Roles & Channels ...')
                roles = set()
                for role in ['Admin', 'DCS Admin', 'DCS', 'GameMaster']:
                    roles |= set(self.roles[role])
                self.check_roles(roles)
                if self.locals.get('admin_channel'):
                    await self.check_channel(int(self.locals['admin_channel']))
                for server in self.servers.values():
                    if server.locals.get('coalitions'):
                        roles.clear()
                        roles |= set([x.strip() for x in server.locals['coalitions']['blue_role'].split(',')])
                        roles |= set([x.strip() for x in server.locals['coalitions']['red_role'].split(',')])
                        self.check_roles(roles)
                    try:
                        await self.check_channels(server)
                    except KeyError as ex:
                        self.log.error(f"Mandatory channel(s) missing for server {server.name} in config/servers.yaml!")

                self.log.info('- Registering Discord Commands (this might take a bit) ...')
                self.tree.copy_global_to(guild=self.guilds[0])
                await self.tree.sync(guild=self.guilds[0])
                self.synced = True
                self.log.info('- Discord Commands registered.')
                if 'discord_status' in self.locals:
                    await self.change_presence(activity=discord.Game(name=self.locals['discord_status']))
                self.log.info('DCSServerBot MASTER started, accepting commands.')
                await self.audit(message="Discord Bot started.")
            else:
                self.log.warning('- Discord connection re-established.')
        except FatalException:
            raise
        except Exception as ex:
            self.log.exception(ex)
            raise

    async def on_command_error(self, ctx: commands.Context, err: Exception):
        if isinstance(err, commands.CommandNotFound):
            pass
        elif isinstance(err, commands.NoPrivateMessage):
            await ctx.send(f"{ctx.command.name} can't be used in a DM.")
        elif isinstance(err, commands.MissingRequiredArgument):
            await ctx.send(f"Usage: {ctx.prefix}{ctx.command.name} {ctx.command.signature}")
        elif isinstance(err, commands.errors.CheckFailure):
            await ctx.send(f"You don't have the permission to use {ctx.command.name}!")
        elif isinstance(err, commands.DisabledCommand):
            pass
        elif isinstance(err, TimeoutError) or isinstance(err, asyncio.TimeoutError):
            await ctx.send('A timeout occurred. Is the DCS server running?')
        else:
            self.log.exception(err)
            await ctx.send("An unknown exception occurred.")

    async def on_app_command_error(self, interaction: discord.Interaction, error: discord.app_commands.AppCommandError):
        if isinstance(error, discord.app_commands.CommandNotFound) or isinstance(error, discord.app_commands.CommandInvokeError):
            pass
        if not interaction.response.is_done():
            await interaction.response.defer(ephemeral=True)
        if isinstance(error, discord.app_commands.NoPrivateMessage):
            await interaction.followup.send(f"{interaction.command.name} can't be used in a DM.")
        elif isinstance(error, discord.app_commands.CheckFailure):
            await interaction.followup.send(f"You don't have the permission to use {interaction.command.name}!",
                                            ephemeral=True)
        elif isinstance(error, TimeoutError) or isinstance(error, asyncio.TimeoutError):
            await interaction.followup.send('A timeout occurred. Is the DCS server running?', ephemeral=True)
        elif isinstance(error, discord.app_commands.TransformerError):
            await interaction.followup.send(error, ephemeral=True)
        else:
            self.log.exception(error)
            await interaction.followup.send("An unknown exception occurred.", ephemeral=True)

    async def reload(self, plugin: Optional[str] = None) -> bool:
        if plugin:
            return await self.reload_plugin(plugin)
        else:
            rc = True
            for plugin in self.plugins:
                if not await self.reload_plugin(plugin):
                    rc = False
            return rc

    async def audit(self, message, *, user: Optional[Union[discord.Member, str]] = None,
                    server: Optional[Server] = None):
        if not self.audit_channel:
            if 'audit_channel' in self.locals:
                self.audit_channel = self.get_channel(int(self.locals['audit_channel']))
        if self.audit_channel:
            if isinstance(user, str):
                member = self.get_member_by_ucid(user) if utils.is_ucid(user) else None
            else:
                member = user
            embed = discord.Embed(color=discord.Color.blue())
            if member:
                embed.set_author(name=member.name, icon_url=member.avatar)
                embed.set_thumbnail(url=member.avatar)
                embed.description = f'<@{member.id}> ' + message
            elif not user:
                embed.set_author(name=self.member.name, icon_url=self.member.avatar)
                embed.set_thumbnail(url=self.member.avatar)
                embed.description = message
            if isinstance(user, str):
                embed.add_field(name='UCID', value=user)
            if server:
                embed.add_field(name='Server', value=server.display_name)
            embed.set_footer(text=datetime.now(timezone.utc).strftime("%y-%m-%d %H:%M:%S"))
            await self.audit_channel.send(embed=embed, allowed_mentions=discord.AllowedMentions(replied_user=False))
        with self.pool.connection() as conn:
            with conn.transaction():
                conn.execute("""
                    INSERT INTO audit (node, event, server_name, discord_id, ucid)
                    VALUES (%s, %s, %s, %s, %s)
                """, (self.node.name, message, server.name if server else None,
                      user.id if isinstance(user, discord.Member) else None,
                      user if isinstance(user, str) else None))

    def get_admin_channel(self, server: Server) -> discord.TextChannel:
        admin_channel = self.locals.get('admin_channel')
        if not admin_channel:
            admin_channel = int(server.channels.get(Channel.ADMIN, -1))
        return self.get_channel(admin_channel)

    def get_ucid_by_name(self, name: str) -> Tuple[Optional[str], Optional[str]]:
        with self.pool.connection() as conn:
            with closing(conn.cursor()) as cursor:
                search = f'%{name}%'
                cursor.execute('SELECT ucid, name FROM players WHERE LOWER(name) like LOWER(%s) '
                               'ORDER BY last_seen DESC LIMIT 1', (search, ))
                if cursor.rowcount >= 1:
                    res = cursor.fetchone()
                    return res[0], res[1]
                else:
                    return None, None

    def get_member_or_name_by_ucid(self, ucid: str, verified: bool = False) -> Optional[Union[discord.Member, str]]:
        with self.pool.connection() as conn:
            with closing(conn.cursor()) as cursor:
                sql = 'SELECT discord_id, name FROM players WHERE ucid = %s'
                if verified:
                    sql += ' AND discord_id <> -1 AND manual IS TRUE'
                cursor.execute(sql, (ucid, ))
                if cursor.rowcount == 1:
                    row = cursor.fetchone()
                    return self.guilds[0].get_member(row[0]) or row[1]
                else:
                    return None

    def get_ucid_by_member(self, member: discord.Member, verified: Optional[bool] = False) -> Optional[str]:
        with self.pool.connection() as conn:
            with closing(conn.cursor()) as cursor:
                sql = 'SELECT ucid FROM players WHERE discord_id = %s AND LENGTH(ucid) = 32 '
                if verified:
                    sql += 'AND manual IS TRUE '
                sql += 'ORDER BY last_seen DESC'
                cursor.execute(sql, (member.id, ))
                if cursor.rowcount >= 1:
                    return cursor.fetchone()[0]
                else:
                    return None

    def get_member_by_ucid(self, ucid: str, verified: Optional[bool] = False) -> Optional[discord.Member]:
        with self.pool.connection() as conn:
            with closing(conn.cursor()) as cursor:
                sql = 'SELECT discord_id FROM players WHERE ucid = %s AND discord_id <> -1'
                if verified:
                    sql += ' AND manual IS TRUE'
                cursor.execute(sql, (ucid, ))
                if cursor.rowcount == 1:
                    return self.guilds[0].get_member(cursor.fetchone()[0])
                else:
                    return None

    def get_player_by_ucid(self, ucid: str, active: Optional[bool] = True) -> Optional[Player]:
        for server in self.servers.values():
            player = server.get_player(ucid=ucid, active=active)
            if player:
                return player
        return None

    def match_user(self, data: dict, rematch=False) -> Optional[discord.Member]:
        if not rematch:
            member = self.get_member_by_ucid(data['ucid'])
            if member:
                return member
        return utils.match(data['name'], [x for x in self.get_all_members() if not x.bot])

    def get_server(self, ctx: Union[discord.Interaction, discord.Message, str], *,
                   admin_only: Optional[bool] = False) -> Optional[Server]:
        if len(self.servers) == 1:
            if admin_only and int(self.locals.get('admin_channel', 0)) == ctx.channel.id:
                return list(self.servers.values())[0]
            elif not admin_only:
                return list(self.servers.values())[0]
        for server_name, server in self.servers.items():
            if isinstance(ctx, commands.Context) or isinstance(ctx, discord.Interaction) \
                    or isinstance(ctx, discord.Message):
                if server.status == Status.UNREGISTERED:
                    continue
                for channel in [Channel.ADMIN, Channel.STATUS, Channel.EVENTS, Channel.CHAT,
                                Channel.COALITION_BLUE_EVENTS, Channel.COALITION_BLUE_CHAT,
                                Channel.COALITION_RED_EVENTS, Channel.COALITION_RED_CHAT]:
                    if int(server.locals['channels'].get(channel.value, -1)) != -1 and \
                            server.channels[channel] == ctx.channel.id:
                        return server
            else:
                if server_name == ctx:
                    return server
        return None

    async def setEmbed(self, *, embed_name: str, embed: discord.Embed, channel_id: Union[Channel, int] = Channel.STATUS,
                       file: Optional[discord.File] = None, server: Optional[Server] = None):
        async with self.lock:
            if server and isinstance(channel_id, Channel):
                channel_id = int(server.channels.get(channel_id, -1))
            else:
                channel_id = int(channel_id)
            channel = self.get_channel(channel_id)
            if not channel and channel_id != -1:
                channel = await self.fetch_channel(channel_id)
            if not channel:
                self.log.error(f"Channel {channel_id} not found, can't add or change an embed in there!")
                return

            with self.pool.connection() as conn:
                # check if we have a message persisted already
                row = conn.execute("""
                    SELECT embed FROM message_persistence 
                    WHERE server_name = %s AND embed_name = %s
                """, (server.name if server else 'Master', embed_name)).fetchone()

            message = None
            if row:
                try:
                    message = await channel.fetch_message(row[0])
                    if not file:
                        await message.edit(embed=embed)
                    else:
                        await message.edit(embed=embed, attachments=[file])
                except discord.errors.NotFound:
                    message = None
                except discord.errors.DiscordException as ex:
                    self.log.warning(f"Error during update of embed {embed_name}: " + str(ex))
                    return
            if not row or not message:
                message = await channel.send(embed=embed, file=file)
                with self.pool.connection() as conn:
                    with conn.transaction():
                        conn.execute("""
                            INSERT INTO message_persistence (server_name, embed_name, embed) 
                            VALUES (%s, %s, %s) 
                            ON CONFLICT (server_name, embed_name) 
                            DO UPDATE SET embed=excluded.embed
                        """, (server.name if server else 'Master', embed_name, message.id))<|MERGE_RESOLUTION|>--- conflicted
+++ resolved
@@ -49,18 +49,6 @@
 
     @property
     def roles(self) -> dict[str, list[Union[str, int]]]:
-<<<<<<< HEAD
-        roles = {
-            "Admin": ["Admin"],
-            "DCS Admin": ["DCS Admin"],
-            "DCS": ["DCS"]
-        } | self.locals.get('roles', {})
-        if 'GameMaster' not in roles:
-            roles['GameMaster'] = roles['DCS Admin']
-        if 'Alert' not in roles:
-            roles['Alert'] = roles['DCS Admin']
-        return roles
-=======
         if not self._roles:
             self._roles = {
                 "Admin": ["Admin"],
@@ -72,7 +60,6 @@
             if 'Alert' not in self._roles:
                 self._roles['Alert'] = self._roles['DCS Admin']
         return self._roles
->>>>>>> 7cbae4e3
 
     @property
     def filter(self) -> dict:
