---
title: Scheduler
parent: Plugin System
nav_order: 0
---

# Plugin "Scheduler"

With this plugin you can decide when to run your DCS servers, when to run which mission and how long a specific mission 
shall run, either in local time or in mission time. Tasks that can be achieved with this solution are below others:
* Have a server rotate a mission every 4 hrs.
* Restart the mission before it gets dark.
* Have two servers run alternately, maybe one with password, one public
* Change time and weather in your mission on specific times or randomly

The plugin is one of if not the most complex plugins of DCSServerBot. Read this documentation thoroughly. 

## Configuration
Examples:
```json
{
  "configs": [
    {
      "warn": {
        "times": [ 600, 300, 60, 10],         -- warn users at 10 mins, 5 mins, 1 min and 10 sec before the event
        "text": "!!! {item} will {what} in {when} !!!",
        "sound": "notify.ogg"                 -- play this sound (needs to be loaded with a preset first!)
      },
      "presets": {                            -- Weather presets (see below)
          "Winter": { "date": "2016-01-10", "temperature": -10 },
          "Summer": { "date": "2016-07-26", "temperature": 18 },
          "Early Morning": { "start_time": "04:30" },
          "Morning": { "start_time": "08:00" },
          "Noon": { "start_time": "12:00" },
          "Evening": { "start_time": "18:00" },
          "Late Evening": { "start_time": "22:00" },
          "Night": { "start_time": "01:00" },
          "Calm": {"clouds": "Preset1", "wind": {"at8000":  {"speed": 2, "dir": 305}, "at2000": {"speed": 5, "dir": 280}, "atGround": {"speed": 0, "dir": 290}}},
          "Windy": {"clouds": "Preset3", "wind": {"at8000":  {"speed": 15, "dir":  105}, "at2000": {"speed": 10, "dir": 130}, "atGround": {"speed": 10, "dir": 20}}},
          "Storm": {"clouds": "RainyPreset3", "wind": {"at8000":  {"speed": 25, "dir": 305}, "at2000": {"speed": 20, "dir": 280}, "atGround": {"speed": 15, "dir": 290}}, "hidden":  true},
          "Default": ["Summer", "Morning", "Calm"],
          "Sounds": { "files": ["sounds/notify.ogg"] } 
      },
      "extensions": {
        "SRS": {
          "installation": "%ProgramFiles%\\DCS-SimpleRadio-Standalone"
        }
      }
    },
    {
      "installation": "instance1",
      "affinity": [2, 3],                     -- CPU affinity for this process
      "schedule": {
        "00-12": "NNNNNNN",                   -- instance1 will run everyday from 12 to 24 hrs, besides Sundays.
        "12-24": "YYYYYYN"
      },
      "extensions": {
        "SRS": {
          "config": "%USERPROFILE%\\Saved Games\\instance1\\Config\\SRS.cfg"
        }
      },
      "restart": {
        "method": "restart_with_shutdown",    -- restarts the whole server instead only the mission
        "mission_time": 480,                  -- restart the mission after 8 hrs (480 minutes),
        "max_mission_time": 510,              -- restart, even if people are in after 8:30 hrs (prior warnings will apply if configured) 
        "populated": false                    -- no restart of the mission (!), as long as people are in
      },
      "reset": "run:del \"{dcs_installation}\\SnowfoxMkII*.lua\""   -- delete files (persistency) on .reset command
    },
    {
      "installation": "instance2",
      "schedule": {
        "00-12:30": "YYYYYYY",                -- instance2 runs Sunday all day, rest of the week between 00 and 12:30 hrs
        "12:30-24": "NNNNNNY"
      },
      "extensions": {
        "SRS": {
          "config": "%USERPROFILE%\\Saved Games\\instance2\\Config\\SRS.cfg"
        }
      },
      "restart": {                            -- missions rotate every 4 hrs
        "method": "rotate",
        "local_times": ["00:00", "04:00", "08:00", "12:00", "16:00", "20:00"]
      },
      "settings": {                         -- Weather will change on a timed basis
        "00:00-07:59": "Winter, Night, Calm, Sounds",
        "08:00-11:59": "Winter, Morning, Windy, Sounds",
        "12:00-19:59": "Summer, Noon, Calm, Sounds",
        "20:00-23:59": "Summer, Night, Storm, Sounds",
      }
<<<<<<< HEAD
      "onMissionEnd": "load:Scripts/net/persist.lua", -- load a specific lua on restart 
      "onShutdown": "run:shutdown /s"                 -- shutdown the PC when DCS is shut down
=======
     "onMissionEnd": "load:Scripts/net/persist.lua", -- load a specific lua on restart 
     "onShutdown": "run:shutdown /s"                 -- shutdown the PC when DCS is shut down
>>>>>>> 44a1ebf3
    },
    {
      "installation": "instance3",
      "schedule": {
        "00-24": "YYYYYYY"                    -- Server runs all day long,
      },
      "restart": {
        "method": "restart_with_shutdown",    -- restarts the whole server instead only the mission
        "local_times": ["03:00"],             -- check for restart at 03h
        "mission_end": true                   -- restart the server after the next mission end only
      }
    },
    {
      "installation": "missions",
      "schedule": {
        "21:30": "NNNNNYN",                   -- Missions start on Saturdays at 21:30, so start the server there
        "23:00-00:00": "NNNNNPN"              -- Mission ends somewhere between 23:00 and 00:00, so shutdown when no longer populated
      },
      "settings": [                         -- Weather will change randomly
        "Winter, Morning, Windy, Sounds",
        "Summer, Morning, Calm, Sounds"
      ],
      "onMissionStart": "load:Script/net/f10menu.lua"  -- load some lua in the mission on mission start
    }
  ]
}
```

### Section "warn"

| Parameter       | Description                                                                                                                                                                                                                                                                                                      |
|-----------------|------------------------------------------------------------------------------------------------------------------------------------------------------------------------------------------------------------------------------------------------------------------------------------------------------------------|
| times           | List of seconds, when a warning should be issued.                                                                                                                                                                                                                                                                |
| text            | A customizable message that will be sent to the users when a restart is pending.<br/>{item} will be replaced with either "server" or "mission", depending on what's happening.<br/>{what} will be replaced with what is happening (restart, shutdown, rotate)<br/>{when} will be replaced with the time to wait. |

### Section "preset"

Weather presets can be combined by comma separating them in the appropriate server configuration. You can either create
full-fledged weather presets already and load them later or you combine them like in the example above.

{: .important }
> If using the presets / settings, your missions will be amended automatically by the bot. You might want to create safety copies upfront.

| Parameter            | Description                                                                                                               |
|----------------------|---------------------------------------------------------------------------------------------------------------------------|
|                      | First parameter is the name of the preset.                                                                                |
| date                 | The missions date.                                                                                                        |
| start_time           | The missions start time in seconds.                                                                                       |
| temperature          | Temperature in °C.                                                                                                        |
| clouds               | Name of a DCS cloud preset.                                                                                               |
| wind                 | Wind atGround, at2000 (m) and at8000 (m) in m/s                                                                           |
| qnh                  | Pressure at sea level in mmHg                                                                                             |
| groundTurbulence     | Ground turbulence in 0.1 * meters                                                                                         |
| enable_dust          | Whether to enable dust or not                                                                                             |
| dust_density         | Dust density in meters, 0 = off                                                                                           |
| enable_fog           | Whether to enable fog or not                                                                                              |
| fog                  | Settings for fog (thickness, visibility)                                                                                  |
| halo                 | Settings for halo (new with DCS 2.8)                                                                                      |
| requiredModules      | Modules required for this mission (can be empty to disable the requirements check).                                       |
| accidental_failures  | Set that to false, if you have issues with your mission that accidental failures are enabled even if you disabled them.   |
| hidden               | If true, this preset is not selectable in the .preset command                                                             |

If you have **lots** of presets, and you don't want to have them in your scheduler.json because it will get messy, you 
can put them in a separate json file like so:

```json
{
  "configs": [
    {
      [...]
      "presets": "config/presets.json",
      [...]
    }
}
```

### Section "schedule"

| First Parameter                                                                                                                                                                                                         | Second Parameter                                                                                                                                                                                                                                                   |
|-------------------------------------------------------------------------------------------------------------------------------------------------------------------------------------------------------------------------|--------------------------------------------------------------------------------------------------------------------------------------------------------------------------------------------------------------------------------------------------------------------|
| Timeframe, with start and end-time in either HH24 or HH24:MM format.<br/>If only one time is provided, the action (see second parameter) has to happen at exactly this time.                                            | The second parameter contains a character for every day, starting Mo and ending Su. Depending on the character, the behaviour will be selected:<br/>Y, N or P - the server should run in that timeframe (Y) or not (N). P means, it should only run, if populated. |
| __Examples:__<br/>Time between 12:30h and 18:00h => 12:30-18:00<br/>Time between 09:00h and 21:30h => 09-21:30<br/>Time between 21:00h and 03:00h => 21-03 (next day!)<br/>All day long (00:00h - 24:00h) => 00-24<br/> | __Examples:__<br/>YYYYYYY => every day<br/>YYYYYNN => weekdays only<br/>&nbsp;<br/>&nbsp;                                                                                                                                                                          |

See the above examples for a better understanding on how it works.

### Section "extensions"

A list of extensions that should be started / stopped with the server. Currently, only SRS is supported.
If SRS is listed as an extension, a configured SRS server will be started with the DCS server.

| Parameter    | Description                         |
|--------------|-------------------------------------|
| installation | Directory where SRS is installed.   |
| config       | The server specific configuration.  |

If you want to use different versions of SRS, you can overwrite the installation path on each server, otherwise specify
it in the default section.

### Section "restart"

| Parameter        | Description                                                                                                                                                                                                                                                                                                                |
|------------------|----------------------------------------------------------------------------------------------------------------------------------------------------------------------------------------------------------------------------------------------------------------------------------------------------------------------------|
| method           | One of **restart**, **restart_with_shutdown**, **rotate** or **shutdown**.<br/>- "restart" will restart the current mission,<br/>- "restart_with_shutdown" will do the same but shutdown the whole server<br/>- "shutdown" will only shutdown the server<br/>- "rotate" will launch the next mission in the mission list.  |
| mission_time     | Time in minutes (according to the mission time passed) when the mission has to be restarted.                                                                                                                                                                                                                               |
| max_mission_time | Time in minutes (according to the mission time passed) when the mission has to be restarted, even if people are in.                                                                                                                                                                                                        |
| local_times      | List of times in the format HH24:MM, when the mission should be restated or rotated (see method).                                                                                                                                                                                                                          |
| populated        | If **false**, the mission will be restarted / rotated only, if no player is in (default: true).                                                                                                                                                                                                                            |
| mission_end      | Only apply the method on mission end (usually in combination with restart_with_shutdown).                                                                                                                                                                                                                                  |

### Section "settings"
Timeframes in which a weather preset is valid or a list of presets that should change randomly. If not provided, the mission will run as is.<br>
Presets can be stacked by comma-separating them.

### on-commands

| Parameter      | Description                                                                                  |
|----------------|----------------------------------------------------------------------------------------------|
| onMissionStart | Called at the start of a mission (onSimulationStart).                                        |
| onMissionEnd   | Called, when the Scheduler (!) ends a mission. Not if the mission is ended in any other way. |
| onShutdown     | Called, when the DCS server is being shut down.                                              |

Commands can be executed in different ways:

| Starts with      | Description                                                     | Example                                                               |
|------------------|-----------------------------------------------------------------|-----------------------------------------------------------------------|
| load             | Load an external lua file into the mission (do_script_file).    | load:Scripts/net/test.lua                                             |
| lua              | Run this lua script inside the mission environment (do_script). | lua:dcsbot.restartMission()                                           |
| call             | Send a DCSServerBot command to DCS.                             | call:shutdown()                                                       | 
| run              | Run a Windows command (via cmd.exe).                            | run:shutdown /s                                                       |

The following environment variables can be used in the "run" command:

| Variable         | Meaning                         |
|------------------|---------------------------------|
| dcs_installation | DCS installation path           |
| dcs_home         | Saved Games directory           |
| server           | internal server datastructure   |
| config           | dcsserverbot.ini representation |


## Section "reset"

| Parameter | Description                                                           |
|-----------|-----------------------------------------------------------------------|
|           | Command / Script to be run at .reset. The on-command syntax applies.  |

## Discord Commands

If a server gets started or stopped manually (using `.startup` / `.shutdown`), it will be put in "maintenance" mode.
To clear this and give the control back to the scheduler, use the following command.

<<<<<<< HEAD
| Command      | Parameter | Channel       | Role      | Description                                                                                                                                     |
|--------------|-----------|---------------|-----------|-------------------------------------------------------------------------------------------------------------------------------------------------|
| .startup     |           | admin-channel | DCS Admin | Starts a dedicated DCS server process.                                                                                                          |
| .shutdown    | [-force]  | admin-channel | DCS Admin | Shuts the dedicated DCS server process down.<br/>If `-force` is used, no player check will be executed and no onShutdown command will be run.   |
| .start       |           | admin-channel | DCS Admin | Starts a stopped DCS server.                                                                                                                    |
| .stop        |           | admin-channel | DCS Admin | Stops a DCS server.                                                                                                                             |
| .status      |           | all           | DCS       | Shows the status of all configured DCS servers.                                                                                                 |
| .maintenance |           | admin-channel | DCS Admin | Sets the servers maintenance mode.                                                                                                              |
| .clear       |           | admin-channel | DCS Admin | Clears the maintenance state of a server.                                                                                                       |
| .preset      |           | admin-channel | DCS Admin | Changes the preset (date/time/weather) of a mission. Multiple selections will apply all presets at once.                                        |
| .reset       |           | admin-channel | DCS Admin | Calls a configurable reset command.                                                                                                             |
=======
| Command      | Parameter | Channel       | Role      | Description                                                                                                                                    |
|--------------|-----------|---------------|-----------|------------------------------------------------------------------------------------------------------------------------------------------------|
| .startup     |           | admin-channel | DCS Admin | Starts a dedicated DCS server process.                                                                                                         |
| .shutdown    | [-force]  | admin-channel | DCS Admin | Shuts the dedicated DCS server process down.<br/>If `-force` is used, no player check will be executed and no onShutdown command will be run.  |
| .start       |           | admin-channel | DCS Admin | Starts a stopped DCS server.                                                                                                                   |
| .stop        |           | admin-channel | DCS Admin | Stops a DCS server.                                                                                                                            |
| .status      |           | all           | DCS       | Shows the status of all configured DCS servers.                                                                                                |
| .maintenance |           | admin-channel | DCS Admin | Sets the servers maintenance mode.                                                                                                             |
| .clear       |           | admin-channel | DCS Admin | Clears the maintenance state of a server.                                                                                                      |
| .preset      |           | admin-channel | DCS Admin | Changes the preset (date/time/weather) of a mission. Multiple selections will apply all presets at once.                                       |
| .reset       |           | admin-channel | DCS Admin | Calls a configurable reset command.                                                                                                            |
>>>>>>> 44a1ebf3
<|MERGE_RESOLUTION|>--- conflicted
+++ resolved
@@ -88,13 +88,8 @@
         "12:00-19:59": "Summer, Noon, Calm, Sounds",
         "20:00-23:59": "Summer, Night, Storm, Sounds",
       }
-<<<<<<< HEAD
-      "onMissionEnd": "load:Scripts/net/persist.lua", -- load a specific lua on restart 
-      "onShutdown": "run:shutdown /s"                 -- shutdown the PC when DCS is shut down
-=======
      "onMissionEnd": "load:Scripts/net/persist.lua", -- load a specific lua on restart 
      "onShutdown": "run:shutdown /s"                 -- shutdown the PC when DCS is shut down
->>>>>>> 44a1ebf3
     },
     {
       "installation": "instance3",
@@ -246,19 +241,6 @@
 If a server gets started or stopped manually (using `.startup` / `.shutdown`), it will be put in "maintenance" mode.
 To clear this and give the control back to the scheduler, use the following command.
 
-<<<<<<< HEAD
-| Command      | Parameter | Channel       | Role      | Description                                                                                                                                     |
-|--------------|-----------|---------------|-----------|-------------------------------------------------------------------------------------------------------------------------------------------------|
-| .startup     |           | admin-channel | DCS Admin | Starts a dedicated DCS server process.                                                                                                          |
-| .shutdown    | [-force]  | admin-channel | DCS Admin | Shuts the dedicated DCS server process down.<br/>If `-force` is used, no player check will be executed and no onShutdown command will be run.   |
-| .start       |           | admin-channel | DCS Admin | Starts a stopped DCS server.                                                                                                                    |
-| .stop        |           | admin-channel | DCS Admin | Stops a DCS server.                                                                                                                             |
-| .status      |           | all           | DCS       | Shows the status of all configured DCS servers.                                                                                                 |
-| .maintenance |           | admin-channel | DCS Admin | Sets the servers maintenance mode.                                                                                                              |
-| .clear       |           | admin-channel | DCS Admin | Clears the maintenance state of a server.                                                                                                       |
-| .preset      |           | admin-channel | DCS Admin | Changes the preset (date/time/weather) of a mission. Multiple selections will apply all presets at once.                                        |
-| .reset       |           | admin-channel | DCS Admin | Calls a configurable reset command.                                                                                                             |
-=======
 | Command      | Parameter | Channel       | Role      | Description                                                                                                                                    |
 |--------------|-----------|---------------|-----------|------------------------------------------------------------------------------------------------------------------------------------------------|
 | .startup     |           | admin-channel | DCS Admin | Starts a dedicated DCS server process.                                                                                                         |
@@ -269,5 +251,4 @@
 | .maintenance |           | admin-channel | DCS Admin | Sets the servers maintenance mode.                                                                                                             |
 | .clear       |           | admin-channel | DCS Admin | Clears the maintenance state of a server.                                                                                                      |
 | .preset      |           | admin-channel | DCS Admin | Changes the preset (date/time/weather) of a mission. Multiple selections will apply all presets at once.                                       |
-| .reset       |           | admin-channel | DCS Admin | Calls a configurable reset command.                                                                                                            |
->>>>>>> 44a1ebf3
+| .reset       |           | admin-channel | DCS Admin | Calls a configurable reset command.                                                                                                            |