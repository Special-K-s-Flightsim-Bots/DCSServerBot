---
title: Commands
parent: Plugin System
nav_order: 0
---

# Plugin "Commands"

With this plugin you can create your own Discord commands, that either run a command on your PC, send events to one
or more DCS servers and - if required - parse the result and display it in Discord as a message or embed.  It can be 
used to start specific tasks like backups or other game servers or to read some lua table from a running mission
and display the result with DCSServerBot.


{: .warning }
> This is a very powerful plugin, but it can do much harm if not handled with care!
> DCSServerBot needs to have the permissions to launch the respective executable!

{: .important }
> Do not run long-running shell scripts!

## Configuration

Each command has a name and parameters. These parameters can be used in the arguments you use to call your external 
program. The sample shows how to launch DCS from a specific command (not really useful as you have .startup, but you
get the idea) and dir as a shell command. 

```json
{
  "commands": [
    {
      "name": "dcs",                  -- new Discord command .dcs
      "description": "Launch DCS",    -- Description for help command
<<<<<<< HEAD
      "roles": ["DCS Admin"],         -- who can use this command,
=======
      "roles": ["DCS Admin"],         -- who can use this command
>>>>>>> 44a1ebf3
      "params": [ "instance" ],       -- supported parameters (string only)
      "execute": {
        "cwd": "C:\\Program Files\\Eagle Dynamics\\DCS World OpenBeta Server\\bin",
        "cmd": "DCS.exe",
        "args": "-w {instance}"       -- here you see the parameter being used!
      }
    },
    {
      "name": "dir",                  -- new Discord command .dir
      "description": "Directory listing",
      "roles": ["Admin", "DCS Admin"],
      "hidden": true,                 -- command is hidden from .help
      "execute": {
        "shell": true,                -- will be run as a shell (cmd) command
        "cwd": "C:\\",
        "cmd": "dir"
      }
    },
    {
      "name": "server_name",          -- new Discord command .server_name
      "description": "Display server name",
      "server_only": true,            -- must be run in ADMIN_CHANNEL, CHAT_CHANNEL or STATUS_CHANNEL
      "execute": {
        "shell": true,
        "cmd": "echo",
        "args": "{server.name}"       -- if you run a command in a server channel or with specifying a server, you can access it
      }
    },
    {
      "name": "shutdown_all",       -- new Discord command .shutdown_all,
      "description": "Shutdown all servers",
      "server_only": false,         -- this event will be sent to ALL servers
      "event": {                    -- send an event to your DCS server(s)
        "command": "shutdown"       
      }
    },
    {
      "name": "mission_status",     -- new Discord command .mission_status
      "description": "Display Mission Status",
      "server": "My Server Name",   -- run it on a specific server only, can be a list of servers with []
      "event": {
        "sync": true,               -- we need to wait for the response
        "command": "getVariable",   -- send a getVariable event
        "name": "myMissionStatus"   -- name of the variable (lua table in your mission environment)
      },
      "report": "my_report.json"    -- name of the report the result will be passed to (and displayed as an embed)
    }
  ]
}
```
When the command is being run in a server channel, you have access to _server_ as a parameter. So you can use things like
```json
{server.name}
```
for instance. To force that, set "server_only" to true.
<<<<<<< HEAD
If you want to run the command on one specific server only, you can add the server instance with "server".
=======
If you want to run the command on one specific server only, you can add the server instance with "server".
>>>>>>> 44a1ebf3
<|MERGE_RESOLUTION|>--- conflicted
+++ resolved
@@ -31,11 +31,7 @@
     {
       "name": "dcs",                  -- new Discord command .dcs
       "description": "Launch DCS",    -- Description for help command
-<<<<<<< HEAD
-      "roles": ["DCS Admin"],         -- who can use this command,
-=======
       "roles": ["DCS Admin"],         -- who can use this command
->>>>>>> 44a1ebf3
       "params": [ "instance" ],       -- supported parameters (string only)
       "execute": {
         "cwd": "C:\\Program Files\\Eagle Dynamics\\DCS World OpenBeta Server\\bin",
@@ -91,8 +87,4 @@
 {server.name}
 ```
 for instance. To force that, set "server_only" to true.
-<<<<<<< HEAD
 If you want to run the command on one specific server only, you can add the server instance with "server".
-=======
-If you want to run the command on one specific server only, you can add the server instance with "server".
->>>>>>> 44a1ebf3
