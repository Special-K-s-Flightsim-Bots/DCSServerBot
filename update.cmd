@echo off
echo Updating DCSSererBot to the latest version...
git pull 2>/NUL
if %ERRORLEVEL% EQU 9009 (
    echo Git for Windows is not installed.
    echo Please download the latest version of DCSServerBot from
    echo https://github.com/Special-K-s-Flightsim-Bots/DCSServerBot/releases/latest
    echo and update manually.
    exit /B %ERRORLEVEL%
) else if %ERRORLEVEL% NEQ 0 (
    echo Error while updating DCSServerBot. Please check the messages above.
    exit /B %ERRORLEVEL%
)
SET VENV=%TEMP%\DCSServerBot
if not exist %VENV% (
<<<<<<< HEAD
    echo Creating the Python Virtual Environment (venv)
=======
    echo Creating the Python Virtual Environment
>>>>>>> 6daf3e10
    python -m venv %VENV%
)
echo Installing Python Libraries ...
%VENV%\Scripts\python.exe -m pip install --upgrade pip >NUL 2>NUL
%VENV%\Scripts\pip -q install -r requirements.txt
if %ERRORLEVEL% NEQ 0 (
    echo Error while updating DCSServerBot. Please check the messages above.
    exit /B %ERRORLEVEL%
)
echo DCSServerBot updated.<|MERGE_RESOLUTION|>--- conflicted
+++ resolved
@@ -13,11 +13,7 @@
 )
 SET VENV=%TEMP%\DCSServerBot
 if not exist %VENV% (
-<<<<<<< HEAD
-    echo Creating the Python Virtual Environment (venv)
-=======
     echo Creating the Python Virtual Environment
->>>>>>> 6daf3e10
     python -m venv %VENV%
 )
 echo Installing Python Libraries ...
