--- conflicted
+++ resolved
@@ -1,11 +1,5 @@
 @echo off
-<<<<<<< HEAD
-echo Updating DCSSererBot to the latest version...
-git checkout master 2>NUL
-git pull 2>NUL
-=======
 python --version > NUL 2>&1
->>>>>>> b3b4c273
 if %ERRORLEVEL% EQU 9009 (
     echo python.exe is not in your PATH.
     echo Chose "Add python to the environment" in your Python-installer.
