--- conflicted
+++ resolved
@@ -37,9 +37,6 @@
         self.log = logging.getLogger(__name__)
         self.no_autoupdate = no_autoupdate
         utils.dynamic_import('services')
-<<<<<<< HEAD
-    
-=======
 
     @staticmethod
     def setup_logging(node: str):
@@ -82,7 +79,6 @@
         logging.getLogger(name='psycopg.pool').setLevel(logging.WARNING)
         logging.getLogger(name='pykwalify').setLevel(logging.CRITICAL)
 
->>>>>>> 78921b73
     @staticmethod
     def reveal_passwords():
         print("[yellow]These are your hidden secrets:[/]")
